from functools import lru_cache
from typing import Literal
from urllib.parse import quote_plus

from pydantic import Field
from pydantic_settings import BaseSettings as PydanticBaseSettings
from pydantic_settings import SettingsConfigDict

from mspy_vendi.core.enums import AppEnvEnum
from mspy_vendi.core.logger import Logger


class BaseSettings(PydanticBaseSettings):
    model_config = SettingsConfigDict(extra="allow", env_file=".env", env_file_encoding="utf-8")


class CORSSettings(BaseSettings):
    model_config = SettingsConfigDict(extra="allow", env_prefix="CORS_")

    origins: list[str] = ["*"]
    headers: list[str] = ["*"]
    methods: list[str] = ["*"]
    allow_credentials: bool = True


class DBSettings(BaseSettings):
    model_config = SettingsConfigDict(extra="allow", env_prefix="DATABASE_")

    host: str = "vendi-db"
    user: str = "vendi-user"
    password: str = "vendi-password"
    port: int = 5432
    name: str = "vendi-db"

    pool_size: int = 60
    max_overflow: int = 20

    @property
    def db_url(self) -> str:
        return f"postgresql+asyncpg://{self.user}:{quote_plus(self.password)}@{self.host}:{self.port}/{self.name}"


class SQSSettings(BaseSettings):
    model_config = SettingsConfigDict(extra="allow", env_prefix="SQS_")

    default_region: str = "eu-north-1"
    secret_access_key: str = str()
    access_key: str = str()

    queue_name: str = "VendiTech_Nayax_Integration"
    max_number_of_messages: int = 10
    visibility_timeout: int = 60
    long_poll_time: int = 20
    auto_ack: bool = False


class WebSettings(BaseSettings):
    model_config = SettingsConfigDict(env_prefix="WEB_")

    host: str = "0.0.0.0"
    port: int = Field(8080, alias="PORT")

    log_level: str = "info"
    workers: int = 1
    limit_concurrency: int = 10

    @property
    def listen_address(self) -> str:
        return f"{self.host}:{self.port}"

    @property
    def is_reload(self) -> bool:
        return AppEnvEnum.from_env() in [AppEnvEnum.LOCAL, AppEnvEnum.TEST]


class RequestClientSettings(BaseSettings):
    ssl_verify: bool = False
    cert_path: str = ""
    key_path: str = ""

    default_connection_timeout: float = 3.0
    max_connection_timeout: float = 7.0


class DataJamSettings(BaseSettings):
    model_config = SettingsConfigDict(extra="allow", env_prefix="DATAJAM_")

    schema: str = "https"
    host: str = "datajamportal.com"
    get_data_url: str = "CustomerAPI/GetData/"

    username: str
    password: str

    @property
    def url(self) -> str:
        return f"{self.schema}://{self.host}/{self.get_data_url}"


class Settings(BaseSettings):
    model_config = SettingsConfigDict(extra="allow")

    db: DBSettings = DBSettings()
    sqs: SQSSettings = SQSSettings()
    web: WebSettings = WebSettings()
    cors: CORSSettings = CORSSettings()
    request_client: RequestClientSettings = RequestClientSettings()
    datajam: DataJamSettings = DataJamSettings()

    log_level: Literal["INFO", "DEBUG", "WARN", "ERROR"] = "INFO"
    log_json_format: bool = False

    docs_url: str = "/api/swagger"
    base_prefix: str = "/api"
    login_url: str = "/api/auth/login"

    version: str = "0.1.0"

    prefix_app: str
    secret_key: str

    token_lifetime: int = 3600  # 1 hour in seconds

    nayax_consumer_enabled: bool = True

    @property
    def environment(self) -> AppEnvEnum:
        return AppEnvEnum.from_env()

    @property
    def debug(self) -> bool:
        return self.environment in [AppEnvEnum.LOCAL, AppEnvEnum.TEST]

    @property
    def uvicorn_reload(self) -> bool:
        return self.debug

    @property
    def title(self) -> str:
        return f"Vendi Backend. Environment: {self.environment.upper()}"

    @property
    def auth_cookie_name(self) -> str:
        return f"auth_token_{self.environment.lower()}"

    @property
    def auth_cookie_secure(self) -> bool:
        return self.environment not in [AppEnvEnum.LOCAL, AppEnvEnum.TEST]

<<<<<<< HEAD
    # crontab_twice_a_day: str = "0 0,12 * * *"  # Every day at 00:00 and 12:00
    crontab_twice_a_day: str = "* * * * *"  # Every day at 00:00 and 12:00
=======
    auth_cookie_samesite: Literal["strict", "lax", "none"] = "none"
    auth_cookie_domain: str = ".herokuapp.com"
>>>>>>> 81a46344


class TestSettings(Settings):
    pass


@lru_cache()
def get_settings() -> Settings:
    if AppEnvEnum.from_env() == AppEnvEnum.TEST:
        return TestSettings()

    return Settings()


config: Settings = get_settings()
log = Logger(json_logs=config.log_json_format, log_level=config.log_level).setup_logging()<|MERGE_RESOLUTION|>--- conflicted
+++ resolved
@@ -147,13 +147,11 @@
     def auth_cookie_secure(self) -> bool:
         return self.environment not in [AppEnvEnum.LOCAL, AppEnvEnum.TEST]
 
-<<<<<<< HEAD
+    auth_cookie_samesite: Literal["strict", "lax", "none"] = "none"
+    auth_cookie_domain: str = ".herokuapp.com"
+
     # crontab_twice_a_day: str = "0 0,12 * * *"  # Every day at 00:00 and 12:00
     crontab_twice_a_day: str = "* * * * *"  # Every day at 00:00 and 12:00
-=======
-    auth_cookie_samesite: Literal["strict", "lax", "none"] = "none"
-    auth_cookie_domain: str = ".herokuapp.com"
->>>>>>> 81a46344
 
 
 class TestSettings(Settings):
