--- conflicted
+++ resolved
@@ -26,7 +26,6 @@
     manager_class = ImpressionManager
     filter_class = ImpressionFilter
 
-<<<<<<< HEAD
     def __init__(
         self,
         db_session: Annotated[AsyncSession, Depends(get_db_session)],
@@ -35,15 +34,10 @@
         self.email_service = email_service
         super().__init__(db_session)
 
-    async def get_impressions_per_week(self, query_filter: ImpressionFilter) -> Page[TimeFrameImpressionsSchema]:
-        time_frame = DateRangeEnum.WEEK
-        return await self.manager.get_impressions_per_week(time_frame, query_filter)
-=======
     async def get_impressions_per_range(
         self, time_frame: DateRangeEnum, query_filter: ImpressionFilter
     ) -> Page[TimeFrameImpressionsSchema]:
         return await self.manager.get_impressions_per_range(time_frame, query_filter)
->>>>>>> 405338ba
 
     async def get_impressions_per_geography(
         self, query_filter: ImpressionFilter
