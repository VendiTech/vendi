--- conflicted
+++ resolved
@@ -4,16 +4,6 @@
 from mspy_vendi.domain.impressions.models import Impression
 
 
-<<<<<<< HEAD
-class GeographyFilter(BaseFilter):
-    geography_id__in: list[PositiveInt] | None = None
-
-    class Constants(BaseFilter.Constants):
-        model = Impression
-
-
-class ImpressionFilter(DateRangeFilter, GeographyFilter):
-=======
 class StatisticDateRangeFilter(DateRangeFilter):
     class Constants(DateRangeFilter.Constants):
         model = Impression
@@ -22,7 +12,6 @@
 
 
 class ImpressionFilter(DateRangeFilter):
->>>>>>> b09772b9
     id__in: list[PositiveInt] | None = None
 
     total_impressions: NonNegativeInt | None = None
