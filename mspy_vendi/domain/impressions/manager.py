from datetime import date

from fastapi_pagination.ext.sqlalchemy import paginate
from sqlalchemy import CTE, Date, cast, func, label, select, text
from sqlalchemy.dialects.postgresql import insert

from mspy_vendi.core.enums.date_range import DateRangeEnum
from mspy_vendi.core.manager import CRUDManager
from mspy_vendi.core.pagination import Page
from mspy_vendi.db import Impression
from mspy_vendi.domain.geographies.models import Geography
from mspy_vendi.domain.impressions.filters import ExportImpressionFilter, ImpressionFilter
from mspy_vendi.domain.impressions.schemas import (
    AdvertPlayoutsBaseSchema,
    AverageExposureSchema,
    AverageImpressionsSchema,
    ExposurePerRangeSchema,
    GeographyDecimalImpressionTimeFrameSchema,
    GeographyImpressionsCountSchema,
    ImpressionCreateSchema,
    TimeFrameImpressionsSchema,
)
from mspy_vendi.domain.machine_impression.models import MachineImpression
from mspy_vendi.domain.machines.models import Machine


class ImpressionManager(CRUDManager):
    sql_model = Impression

    async def get_latest_impression_date(self, device_number: str) -> date | None:
        """
        Get the date of the latest impression in the database.

        :return: The date of the latest impression or None if no impressions are found.
        """
        stmt = (
            select(self.sql_model.date)
            .where(self.sql_model.device_number == device_number)
            .order_by(self.sql_model.date.desc())
            .limit(1)
        )

        return await self.session.scalar(stmt)

    async def create_batch(self, obj: list[ImpressionCreateSchema]) -> None:
        """
        Create a batch of impressions in the database.

        :param obj: A list of impressions to create.
        """
        try:
            stmt = insert(self.sql_model).on_conflict_do_nothing(index_elements=[self.sql_model.source_system_id])

            await self.session.execute(stmt, [item.model_dump() for item in obj])
            await self.session.commit()

        except Exception as ex:
            await self.session.rollback()
            raise ex

    @staticmethod
    def _generate_date_range_cte(time_frame: DateRangeEnum, query_filter: ImpressionFilter) -> CTE:
        """
        Generate CTE with date range.
        It uses generate_series function to generate a range of dates between date_from and date_to.

        :param time_frame: Time frame to group the data.
        :param query_filter: Filter object.

        :return: CTE with the date range.
        """
        return select(
            func.generate_series(
                func.date_trunc(time_frame.value, cast(query_filter.date_from, Date)),
                cast(query_filter.date_to, Date),
                text(f"'{time_frame.interval}'"),
            ).label("time_frame")
        ).cte()

    async def get_impressions_per_range(
        self, time_frame: DateRangeEnum, query_filter: ImpressionFilter
    ) -> Page[TimeFrameImpressionsSchema]:
        """
        Get the count of impressions grouped by week.

        :param time_frame: Time frame to group the data.
        :param query_filter: Filter object.

        :return: Total count of impression per week.
        """
        stmt_time_frame = label("time_frame", func.date_trunc(time_frame.value, self.sql_model.date))
        stmt_sum_impressions = label("impressions", func.sum(self.sql_model.total_impressions))

        stmt = select(stmt_time_frame, stmt_sum_impressions).group_by(stmt_time_frame).order_by(stmt_time_frame)

        stmt = query_filter.filter(stmt)
        stmt = stmt.subquery()

        date_range_cte = self._generate_date_range_cte(time_frame, query_filter)

        final_stmt = (
            select(date_range_cte.c.time_frame, func.coalesce(stmt.c.impressions, 0).label("impressions"))
            .select_from(date_range_cte)
            .outerjoin(stmt, stmt.c.time_frame == date_range_cte.c.time_frame)
            .order_by(date_range_cte.c.time_frame)
        )

        return await paginate(self.session, final_stmt)

    async def get_impressions_per_geography(
        self, query_filter: ImpressionFilter
    ) -> Page[GeographyImpressionsCountSchema]:
        """
        Get count of total impressions for each geography.

        :param query_filter: Filter object.
        :return: Total count of impressions per geography.
        """
        stmt_sum_total_impressions = label("impressions", func.sum(self.sql_model.total_impressions))
        stmt_geography_id = label("id", Geography.id)
        stmt_geography_name = label("name", Geography.name)
        stmt_geography_postcode = label("postcode", Geography.postcode)

        stmt = (
            select(
                stmt_sum_total_impressions,
                func.jsonb_build_object(
                    "id",
                    stmt_geography_id,
                    "name",
                    stmt_geography_name,
                    "postcode",
                    stmt_geography_postcode,
                ).label("geography"),
            )
            .join(MachineImpression, MachineImpression.impression_device_number == self.sql_model.device_number)
            .join(Machine, Machine.id == MachineImpression.machine_id)
            .join(Geography, Geography.id == Machine.geography_id)
            .group_by(Geography.id)
            .order_by(Geography.id)
        )

        stmt = query_filter.filter(stmt)

        return await paginate(self.session, stmt, unique=False)

    async def get_average_impressions_per_geography(
        self, time_frame: DateRangeEnum, query_filter: ImpressionFilter
    ) -> Page[GeographyDecimalImpressionTimeFrameSchema]:
        """
        Get the average count of total impressions for each geography.

        :param time_frame: Time frame to group the data.
        :param query_filter: Filter object.
        :return: Average count of impressions per geography.
        """
        stmt_time_frame = label("time_frame", func.date_trunc(time_frame.value, self.sql_model.date))
        stmt_avg_total_impressions = label("impressions", func.avg(self.sql_model.total_impressions))
        stmt_geography_object = func.jsonb_build_object(
            "id", Geography.id, "name", Geography.name, "postcode", Geography.postcode
        ).label("geography")

        stmt = (
            select(
                stmt_time_frame,
                stmt_avg_total_impressions,
                stmt_geography_object,
            )
            .join(MachineImpression, MachineImpression.impression_device_number == self.sql_model.device_number)
            .join(Machine, Machine.id == MachineImpression.machine_id)
            .join(Geography, Geography.id == Machine.geography_id)
            .group_by(stmt_time_frame, Geography.id)
            .order_by(stmt_time_frame)
        )

        stmt = query_filter.filter(stmt)
        stmt = stmt.subquery()

        date_range_cte = self._generate_date_range_cte(time_frame, query_filter)

        final_stmt = (
            select(
                func.jsonb_build_object(
                    "time_frame",
                    date_range_cte.c.time_frame,
                    "geographies",
                    func.array_agg(
                        func.jsonb_build_object(
                            "geography", stmt.c.geography, "impressions", func.coalesce(stmt.c.impressions, 0)
                        )
                    ),
                )
            )
            .select_from(date_range_cte)
            .outerjoin(stmt, stmt.c.time_frame == date_range_cte.c.time_frame)
            .where(stmt.c.geography.isnot(None))
            .group_by(date_range_cte.c.time_frame)
            .order_by(date_range_cte.c.time_frame)
        )

        return await paginate(self.session, final_stmt, unique=False)

<<<<<<< HEAD
    async def export(self, query_filter: ExportImpressionFilter) -> list[Impression]:
        """
        Export impression data. This method is used to export sales data in different formats.
        It returns a list of sales objects based on the filter.

        :param query_filter: Filter object.

        :return: List of sales objects.
        """
        stmt = (
            select(
                label("Impression ID", self.sql_model.id),
                label("Device Number", self.sql_model.device_number),
                label("Venue name", self.sql_model.source_system),
                label("Geography", Geography.name),
                label("Total Impressions", self.sql_model.total_impressions),
                label("Machine ID", Machine.id),
                label("Machine Name", Machine.name),
                label("Date", self.sql_model.date),
            )
            .select_from(self.sql_model)
            .outerjoin(MachineImpression, MachineImpression.impression_device_number == self.sql_model.device_number)
            .outerjoin(Machine, Machine.id == MachineImpression.machine_id)
            .outerjoin(Geography, Geography.id == Machine.geography_id)
            .order_by(self.sql_model.date)
        )

        if query_filter.geography_id__in:
            stmt = stmt.where(Geography.id.in_(query_filter.geography_id__in or []))
            setattr(query_filter, "geography_id__in", None)

        stmt = query_filter.filter(stmt)

        return (await self.session.execute(stmt)).mappings().all()  # type: ignore
=======
    async def get_exposure(self, query_filter: ImpressionFilter) -> Page[ExposurePerRangeSchema]:
        """
        Get an exposure time and its corresponding date.

        :param query_filter: Filter object.
        :return: Paginated list with an exposure time (seconds) and a date.
        """
        stmt_second_exposure = label("seconds_exposure", func.sum(self.sql_model.seconds_exposure))
        stmt_time_frame = label("time_frame", self.sql_model.date)

        stmt = select(stmt_second_exposure, stmt_time_frame).group_by(stmt_time_frame).order_by(stmt_time_frame)

        stmt = query_filter.filter(stmt)

        return await paginate(self.session, stmt, unique=False)

    async def get_average_impressions_count(self, query_filter: ImpressionFilter) -> AverageImpressionsSchema:
        """
        Get average count of impressions per time range.

        :param query_filter: Filter object.
        :return: Average count of impressions and count of total impression for all time.
        """
        stmt_avg_impressions = label("avg_impressions", func.avg(self.sql_model.total_impressions))
        stmt_total_impressions = label("total_impressions", func.sum(self.sql_model.total_impressions))

        stmt = select(stmt_avg_impressions)

        stmt = query_filter.filter(stmt)
        stmt = stmt.subquery()

        final_stmt = select(stmt.c.avg_impressions, stmt_total_impressions).group_by(stmt.c.avg_impressions)

        result = await self.session.execute(final_stmt)
        row = result.one()

        return AverageImpressionsSchema(avg_impressions=row.avg_impressions, total_impressions=row.total_impressions)

    async def get_adverts_playout(self, query_filter: ImpressionFilter) -> AdvertPlayoutsBaseSchema:
        """
        Get total time of advert playouts.

        :param query_filter: Filter object.
        :return: Total time of advert playouts (seconds).
        """
        stmt_sum_advert_playouts = label("advert_playouts", func.sum(self.sql_model.advert_playouts))

        stmt = select(stmt_sum_advert_playouts)
        stmt = query_filter.filter(stmt)

        result = await self.session.execute(stmt)
        row = result.one()

        return AdvertPlayoutsBaseSchema(advert_playouts=row.advert_playouts)

    async def get_average_exposure(self, query_filter: ImpressionFilter) -> AverageExposureSchema:
        """
        Get an average time of exposure.

        :param query_filter: Filter object.
        :return: Average time of exposure (seconds).
        """
        stmt_avg_exposure = label("seconds_exposure", func.avg(self.sql_model.seconds_exposure))

        stmt = select(stmt_avg_exposure)
        stmt = query_filter.filter(stmt)

        result = await self.session.execute(stmt)
        row = result.one()

        return AverageExposureSchema(seconds_exposure=row.seconds_exposure)
>>>>>>> 405338ba
<|MERGE_RESOLUTION|>--- conflicted
+++ resolved
@@ -200,7 +200,6 @@
 
         return await paginate(self.session, final_stmt, unique=False)
 
-<<<<<<< HEAD
     async def export(self, query_filter: ExportImpressionFilter) -> list[Impression]:
         """
         Export impression data. This method is used to export sales data in different formats.
@@ -235,7 +234,7 @@
         stmt = query_filter.filter(stmt)
 
         return (await self.session.execute(stmt)).mappings().all()  # type: ignore
-=======
+
     async def get_exposure(self, query_filter: ImpressionFilter) -> Page[ExposurePerRangeSchema]:
         """
         Get an exposure time and its corresponding date.
@@ -306,5 +305,4 @@
         result = await self.session.execute(stmt)
         row = result.one()
 
-        return AverageExposureSchema(seconds_exposure=row.seconds_exposure)
->>>>>>> 405338ba
+        return AverageExposureSchema(seconds_exposure=row.seconds_exposure)