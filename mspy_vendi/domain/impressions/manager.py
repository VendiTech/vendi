from datetime import date, timedelta
from typing import Any

from fastapi_pagination.ext.sqlalchemy import paginate
from sqlalchemy import CTE, Date, Row, Select, cast, func, label, select, text
from sqlalchemy.dialects.postgresql import insert

from mspy_vendi.core.enums.date_range import DateRangeEnum
from mspy_vendi.core.exceptions.base_exception import NotFoundError
from mspy_vendi.core.filter import BaseFilter
from mspy_vendi.core.manager import CRUDManager, Model, Schema
from mspy_vendi.core.pagination import Page
from mspy_vendi.db import Impression
from mspy_vendi.domain.geographies.models import Geography
from mspy_vendi.domain.impressions.filters import ExportImpressionFilter, ImpressionFilter
from mspy_vendi.domain.impressions.schemas import (
    AdvertPlayoutsTimeFrameSchema,
    AverageExposureSchema,
    AverageImpressionsSchema,
    ExposurePerRangeSchema,
    ExposureStatisticSchema,
    GeographyImpressionsCountSchema,
    ImpressionCreateSchema,
    ImpressionsSalesPlayoutsConvertions,
    TimeFrameImpressionsByVenueSchema,
    TimeFrameImpressionsSchema,
)
from mspy_vendi.domain.machine_impression.models import MachineImpression
from mspy_vendi.domain.machines.models import Machine, MachineUser
from mspy_vendi.domain.sales.models import Sale
from mspy_vendi.domain.user.models import User
from mspy_vendi.domain.user.schemas import UserScheduleSchema


class ImpressionManager(CRUDManager):
    sql_model = Impression

    async def get(
        self, obj_id: int, *, raise_error: bool = True, user: User | None = None, **_: Any
    ) -> Impression | None:
        """
        This method retrieves an object from the database using its ID.

        :param obj_id: The ID of the object to be retrieved.
        :param user: Current user.
        :param raise_error: A flag that determines whether an error should be raised if the object is not found.
                            If True, a NotFoundError will be raised when the object is not found.
                            If False, the method will return None when the object is not found. Default is True.

        :return: The retrieved object if it exists. If the object does not exist and raise_error is False, the method
                 will return None.

        :raises NotFoundError: If raise_error is True and the object is not found in the database.
        """
        stmt = self.get_query().where(self.sql_model.id == obj_id)

        if not user.is_superuser:
            stmt = (
                stmt.join(MachineImpression, MachineImpression.impression_device_number == self.sql_model.device_number)
                .join(Machine, Machine.id == MachineImpression.machine_id)
                .join(MachineUser, MachineUser.machine_id == Machine.id)
                .where(MachineUser.user_id == user.id)
            )

        if not (result := await self.session.scalar(stmt)) and raise_error:
            raise NotFoundError(detail=f"{self.sql_model.__name__} object with {obj_id=} not found")

        return result

    async def get_latest_impression_date(self, device_number: str) -> date | None:
        """
        Get the date of the latest impression in the database.

        :return: The date of the latest impression or None if no impressions are found.
        """
        stmt = (
            select(self.sql_model.date)
            .where(self.sql_model.device_number == device_number)
            .order_by(self.sql_model.date.desc())
            .limit(1)
        )

        return await self.session.scalar(stmt)

    async def create_batch(self, obj: list[ImpressionCreateSchema]) -> None:
        """
        Create a batch of impressions in the database.

        :param obj: A list of impressions to create.
        """
        try:
            stmt = insert(self.sql_model).on_conflict_do_nothing(index_elements=[self.sql_model.source_system_id])

            await self.session.execute(stmt, [item.model_dump() for item in obj])
            await self.session.commit()

        except Exception as ex:
            await self.session.rollback()
            raise ex

    def _generate_geography_query(
        self, query_filter: BaseFilter, stmt: Select, *, modify_filter: bool = True
    ) -> Select:
        """
        Generate query to filter by geography_id field.
        It makes a join with Machine and Geography tables to filter by geography_id field.

        :param query_filter: Filter object.
        :param stmt: Current statement.

        :return: New statement with the filter applied.
        """
        if query_filter.geography_id__in:
            stmt = (
                stmt.join(MachineImpression, MachineImpression.impression_device_number == self.sql_model.device_number)
                .join(Machine, Machine.id == MachineImpression.machine_id)
                .join(Geography, Geography.id == Machine.geography_id)
                .where(Geography.id.in_(query_filter.geography_id__in))
            )
            # We do it to ignore the field inside the filter block
            if modify_filter:
                setattr(query_filter, "geography_id__in", None)

        return stmt

    def _generate_user_query(self, query_filter: BaseFilter, user: User, stmt: Select) -> Select:
        """
        Generate query to filter by assigned Machines.
        It makes a join with User table to filter by assigned Machines.
        If the user is a superuser, it returns the original statement.

        :param query_filter: Filter object.
        :param user: Current user.
        :param stmt: Current statement.

        :return: New statement with the filter applied.
        """
        if user.is_superuser:
            return stmt

        if not query_filter.geography_id__in:
            stmt = stmt.join(
                MachineImpression, MachineImpression.impression_device_number == self.sql_model.device_number
            ).join(Machine, Machine.id == MachineImpression.machine_id)

        return stmt.join(MachineUser, MachineUser.machine_id == Machine.id).where(MachineUser.user_id == user.id)

    @staticmethod
    def _generate_previous_month_filter(query_filter: ImpressionFilter) -> ImpressionFilter:
        """
        Modify the given SaleFilter to focus only on the previous month
        based on query_filter.date_from.

        :param query_filter: The original SaleFilter instance.
        :return: Modified SaleFilter with date_from and date_to set to the previous month's range.
        """
        current_date = query_filter.date_from
        first_day_of_current_month = current_date.replace(day=1)

        last_day_of_previous_month = first_day_of_current_month - timedelta(days=1)
        first_day_of_previous_month = last_day_of_previous_month.replace(day=1)

        query_filter.date_from = first_day_of_previous_month
        query_filter.date_to = last_day_of_previous_month

        return query_filter

    @staticmethod
    def _generate_date_range_cte(time_frame: DateRangeEnum, query_filter: ImpressionFilter) -> CTE:
        """
        Generate CTE with date range.
        It uses generate_series function to generate a range of dates between date_from and date_to.

        :param time_frame: Time frame to group the data.
        :param query_filter: Filter object.

        :return: CTE with the date range.
        """
        return select(
            func.generate_series(
                func.date_trunc(time_frame.value, cast(query_filter.date_from, Date)),
                cast(query_filter.date_to, Date),
                text(f"'{time_frame.interval}'"),
            ).label("time_frame")
        ).cte()

    async def get_all(
        self,
        query_filter: BaseFilter | None = None,
        raw_result: bool = False,
        is_unique: bool = False,
        user: User | None = None,
        **_: Any,
    ) -> Page[Schema] | list[Model]:
        stmt = self.get_query()

        stmt = self._generate_geography_query(query_filter, stmt, modify_filter=False)
        stmt = self._generate_user_query(query_filter, user, stmt)

        setattr(query_filter, "geography_id__in", None)

        if query_filter:
            stmt = query_filter.filter(stmt)
            stmt = query_filter.sort(stmt)

        if raw_result:
            if is_unique:
                return (await self.session.execute(stmt)).unique().all()  # type: ignore

            return (await self.session.scalars(stmt)).all()  # type: ignore

        return await paginate(self.session, stmt)

    async def get_impressions_per_range(
        self, time_frame: DateRangeEnum, query_filter: ImpressionFilter, user: User
    ) -> Page[TimeFrameImpressionsSchema]:
        """
        Get the count of impressions grouped by week.

        :param time_frame: Time frame to group the data.
        :param query_filter: Filter object.
        :param user: Current user

        :return: Total count of impression per week.
        """
        stmt_time_frame = label("time_frame", func.date_trunc(time_frame.value, self.sql_model.date))
        stmt_sum_impressions = label("impressions", func.sum(self.sql_model.total_impressions))

        stmt = select(stmt_time_frame, stmt_sum_impressions).group_by(stmt_time_frame).order_by(stmt_time_frame)

        stmt = self._generate_geography_query(query_filter, stmt, modify_filter=False)
        stmt = self._generate_user_query(query_filter, user, stmt)

        setattr(query_filter, "geography_id__in", None)
        stmt = query_filter.filter(stmt)
        stmt = stmt.subquery()

        date_range_cte = self._generate_date_range_cte(time_frame, query_filter)

        final_stmt = (
            select(date_range_cte.c.time_frame, func.coalesce(stmt.c.impressions, 0).label("impressions"))
            .select_from(date_range_cte)
            .outerjoin(stmt, stmt.c.time_frame == date_range_cte.c.time_frame)
            .order_by(date_range_cte.c.time_frame)
        )

        return await paginate(self.session, final_stmt)

    async def get_impressions_per_geography(
        self,
        query_filter: ImpressionFilter,
        user: User,
    ) -> Page[GeographyImpressionsCountSchema]:
        """
        Get count of total and average impressions for each geography.

        :param query_filter: Filter object.
        :param user: Current user.

        :return: Total count of impressions per geography.
        """
        stmt_sum_total_impressions = label("impressions", func.sum(self.sql_model.total_impressions))
        stmt_avg_total_impressions = label("avg_impressions", func.avg(self.sql_model.total_impressions))
        stmt_geography_id = label("id", Geography.id)
        stmt_geography_name = label("name", Geography.name)
        stmt_geography_postcode = label("postcode", Geography.postcode)

        stmt = (
            select(
                stmt_sum_total_impressions,
                stmt_avg_total_impressions,
                func.jsonb_build_object(
                    "id",
                    stmt_geography_id,
                    "name",
                    stmt_geography_name,
                    "postcode",
                    stmt_geography_postcode,
                ).label("geography"),
            )
            .join(MachineImpression, MachineImpression.impression_device_number == self.sql_model.device_number)
            .join(Machine, Machine.id == MachineImpression.machine_id)
            .join(Geography, Geography.id == Machine.geography_id)
            .group_by(Geography.id)
            .order_by(Geography.id)
        )

        if query_filter.geography_id__in:
            stmt = stmt.where(Geography.id.in_(query_filter.geography_id__in or []))
            setattr(query_filter, "geography_id__in", None)

        if not user.is_superuser:
            stmt = stmt.join(MachineUser, MachineUser.machine_id == Machine.id).where(MachineUser.user_id == user.id)

        stmt = query_filter.filter(stmt)

        return await paginate(self.session, stmt, unique=False)

    async def export(
        self,
        query_filter: ExportImpressionFilter,
        user: User | UserScheduleSchema,
    ) -> list[Impression]:
        """
        Export impression data. This method is used to export sales data in different formats.
        It returns a list of sales objects based on the filter.

        :param query_filter: Filter object.
        :param user: User object.

        :return: List of sales objects.
        """
        stmt = (
            select(
                label("Impression ID", self.sql_model.id),
                label("Device Number", self.sql_model.device_number),
                label("Venue name", self.sql_model.source_system),
                label("Geography", Geography.name),
                label("Total Impressions", self.sql_model.total_impressions),
                label("Machine ID", Machine.id),
                label("Machine Name", Machine.name),
                label("Date", self.sql_model.date),
            )
            .select_from(self.sql_model)
            .join(MachineImpression, MachineImpression.impression_device_number == self.sql_model.device_number)
            .join(Machine, Machine.id == MachineImpression.machine_id)
            .join(Geography, Geography.id == Machine.geography_id)
            .order_by(self.sql_model.date)
        )

        if not user.is_superuser:
            stmt = stmt.join(MachineUser, MachineUser.machine_id == Machine.id).where(MachineUser.user_id == user.id)

        if query_filter.geography_id__in:
            stmt = stmt.where(Geography.id.in_(query_filter.geography_id__in or []))
            setattr(query_filter, "geography_id__in", None)

        stmt = query_filter.filter(stmt)

        return (await self.session.execute(stmt)).mappings().all()  # type: ignore

    async def get_exposure(self, query_filter: ImpressionFilter, user: User) -> ExposureStatisticSchema:
        """
        Get total seconds of exposure filtered by dates and statistic for previous month.

        :param query_filter: Filter object.
        :param user: Current User.

        :return: Exposure statistic.
        """
        stmt_seconds_exposure = label("seconds_exposure", func.sum(self.sql_model.seconds_exposure))
        stmt_previous_month_stat = label("previous_month_statistic", func.sum(self.sql_model.seconds_exposure))

        stmt = select(stmt_seconds_exposure)
<<<<<<< HEAD
        stmt = self._generate_geography_query(query_filter, stmt)
        stmt = query_filter.filter(stmt).subquery()
=======

        stmt = self._generate_geography_query(query_filter, stmt, modify_filter=False)
        stmt = self._generate_user_query(query_filter, user, stmt)

        setattr(query_filter, "geography_id__in", None)
        stmt = query_filter.filter(stmt)
>>>>>>> 9329e7a2

        query_filter = self._generate_previous_month_filter(query_filter)

<<<<<<< HEAD
        stmt_previous_month = select(stmt_previous_month_stat)
        stmt_previous_month = self._generate_geography_query(query_filter, stmt_previous_month)
        stmt_previous_month = query_filter.filter(stmt_previous_month)
        stmt_previous_month = stmt_previous_month.subquery()
=======
        stmt_previous_month_stat = self._generate_geography_query(
            query_filter, stmt_previous_month_stat, modify_filter=False
        )
        stmt_previous_month_stat = self._generate_user_query(query_filter, user, stmt_previous_month_stat)

        setattr(query_filter, "geography_id__in", None)
        stmt_previous_month_stat = query_filter.filter(stmt_previous_month_stat)
>>>>>>> 9329e7a2

        final_stmt = select(stmt.c.seconds_exposure, stmt_previous_month.c.previous_month_statistic)

        return (await self.session.execute(final_stmt)).mappings().one_or_none()  # type: ignore

    async def get_exposure_per_range(
        self,
        time_frame: DateRangeEnum,
        query_filter: ImpressionFilter,
        user: User,
    ) -> Page[ExposurePerRangeSchema]:
        """
        Get an exposure time and its corresponding date.

        :param time_frame: Time frame to group the data.
        :param query_filter: Filter object.
        :param user: Current user.

        :return: Paginated list with an exposure time (seconds) and a date.
        """
        stmt_time_frame = label("time_frame", func.date_trunc(time_frame.value, self.sql_model.date))
        stmt_second_exposure = label("seconds_exposure", func.sum(self.sql_model.seconds_exposure))

        stmt = select(stmt_second_exposure, stmt_time_frame).group_by(stmt_time_frame)

        stmt = self._generate_geography_query(query_filter, stmt, modify_filter=False)
        stmt = self._generate_user_query(query_filter, user, stmt)

        setattr(query_filter, "geography_id__in", None)
        stmt = query_filter.filter(stmt)
        stmt = stmt.subquery()

        date_range_cte = self._generate_date_range_cte(time_frame, query_filter)

        final_stmt = (
            select(date_range_cte.c.time_frame, func.coalesce(stmt.c.seconds_exposure, 0).label("seconds_exposure"))
            .select_from(date_range_cte)
            .outerjoin(stmt, stmt.c.time_frame == date_range_cte.c.time_frame)
            .order_by(date_range_cte.c.time_frame)
        )

        return await paginate(self.session, final_stmt)

    async def get_average_impressions_count(
        self,
        query_filter: ImpressionFilter,
        user: User,
    ) -> AverageImpressionsSchema:
        """
        Calculate the average and total count of impressions for a given time range,
        including the overall total count of impressions.

<<<<<<< HEAD
        This method performs the following:
        - Calculates the average number of impressions within the given time range.
        - Calculates the sum of all impressions within the given time range.
        - Computes the total count of impressions without considering any time range.

        :param query_filter: A filter object used to apply specific time range and geographical filters.
        :return: An instance of `AverageImpressionsSchema` containing the average count of impressions,
                 the total count of impressions for the time range, and the total count for all time.
        """
        stmt_avg_impressions = label("avg_impressions", func.avg(self.sql_model.total_impressions))
        stmt_sum_impressions = label("impressions", func.sum(self.sql_model.total_impressions))
        stmt_total_impressions = label("total_impressions", func.sum(self.sql_model.total_impressions))
=======
        :param query_filter: Filter object.
        :param user: Current user.

        :return: Average count of impressions and count of total impression for all time.
        """
        stmt_avg_impressions = label("avg_impressions", func.coalesce(func.avg(self.sql_model.total_impressions), 0))
        stmt_total_impressions = label(
            "total_impressions", func.coalesce(func.sum(self.sql_model.total_impressions), 0)
        )
>>>>>>> 9329e7a2

        stmt = select(stmt_avg_impressions, stmt_sum_impressions)

        stmt = self._generate_geography_query(query_filter, stmt, modify_filter=False)
        stmt = self._generate_user_query(query_filter, user, stmt)

        setattr(query_filter, "geography_id__in", None)
        stmt = query_filter.filter(stmt)
        stmt = stmt.subquery()

<<<<<<< HEAD
        final_stmt = select(stmt.c.avg_impressions, stmt.c.impressions, stmt_total_impressions).group_by(
            stmt.c.avg_impressions, stmt.c.impressions
        )
        final_stmt = self._generate_geography_query(query_filter, final_stmt)

        return (await self.session.execute(final_stmt)).mappings().one_or_none()  # type: ignore
=======
        final_stmt = select(stmt.c.avg_impressions, stmt_total_impressions).group_by(stmt.c.avg_impressions)
        final_stmt = self._generate_user_query(query_filter, user, final_stmt)

        result = await self.session.execute(final_stmt)
        row: Row | None = result.one_or_none()

        return AverageImpressionsSchema(
            avg_impressions=getattr(row, "avg_impressions", 0), total_impressions=getattr(row, "total_impressions", 0)
        )
>>>>>>> 9329e7a2

    async def get_advert_playouts_per_range(
        self,
        time_frame: DateRangeEnum,
        query_filter: ImpressionFilter,
        user: User,
    ) -> Page[AdvertPlayoutsTimeFrameSchema]:
        """
        Get total time of advert playouts.

        :param time_frame: Time frame to group the data.
        :param query_filter: Filter object.
        :param user: Current user.

        :return: Total time of advert playouts (seconds).
        """
        stmt_time_frame = label("time_frame", func.date_trunc(time_frame.value, self.sql_model.date))
        stmt_sum_advert_playouts = label("advert_playouts", func.sum(self.sql_model.advert_playouts))

        stmt = select(stmt_time_frame, stmt_sum_advert_playouts).group_by(stmt_time_frame)

        stmt = self._generate_geography_query(query_filter, stmt, modify_filter=False)
        stmt = self._generate_user_query(query_filter, user, stmt)

        setattr(query_filter, "geography_id__in", None)
        stmt = query_filter.filter(stmt)
        stmt = stmt.subquery()

        date_range_cte = self._generate_date_range_cte(time_frame, query_filter)

        final_stmt = (
            select(date_range_cte.c.time_frame, func.coalesce(stmt.c.advert_playouts, 0).label("advert_playouts"))
            .select_from(date_range_cte)
            .outerjoin(stmt, stmt.c.time_frame == date_range_cte.c.time_frame)
            .order_by(date_range_cte.c.time_frame)
        )

        return await paginate(self.session, final_stmt)

    async def get_average_exposure(self, query_filter: ImpressionFilter, user: User) -> AverageExposureSchema:
        """
        Get an average time of exposure.

        :param query_filter: Filter object.
        :param user: Current user.

        :return: Average time of exposure (seconds).
        """
        stmt_avg_exposure = label("seconds_exposure", func.coalesce(func.avg(self.sql_model.seconds_exposure), 0))

        stmt = select(stmt_avg_exposure)

        stmt = self._generate_geography_query(query_filter, stmt, modify_filter=False)
        stmt = self._generate_user_query(query_filter, user, stmt)

        setattr(query_filter, "geography_id__in", None)
        stmt = query_filter.filter(stmt)

        result = await self.session.execute(stmt)
        row = result.one()

        return AverageExposureSchema(seconds_exposure=row.seconds_exposure)

    async def get_impressions_by_venue_per_range(
        self, time_frame: DateRangeEnum, query_filter: ImpressionFilter, user: User
    ) -> Page[TimeFrameImpressionsByVenueSchema]:
        """
        Get the total count of impressions per venue and time frame.

        :param time_frame: Time frame object to group the data.
        :param query_filter: Filter object.
        :param user: Current user.

        :return: Paginated list of items with total impressions per venue grouped by time frame.
        """
        stmt_time_frame = label("time_frame", func.date_trunc(time_frame.value, self.sql_model.date))
        stmt_sum_impressions = label("impressions", func.sum(self.sql_model.total_impressions))
        stmt_venue = label("venue", self.sql_model.source_system)

        stmt = (
            select(stmt_time_frame, stmt_sum_impressions, stmt_venue)
            .group_by(stmt_time_frame, stmt_venue)
            .order_by(stmt_time_frame)
        )

        if query_filter.geography_id__in:
            stmt = stmt.join(Geography, Machine.geography_id == Geography.id).where(
                Geography.id.in_(query_filter.geography_id__in)
            )

        stmt = self._generate_user_query(query_filter, user, stmt)

        setattr(query_filter, "geography_id__in", None)
        stmt = query_filter.filter(stmt)
        stmt = stmt.subquery()

        date_range_cte = self._generate_date_range_cte(time_frame, query_filter)

        final_stmt = (
            select(date_range_cte.c.time_frame, func.coalesce(stmt.c.impressions, 0).label("impressions"), stmt.c.venue)
            .select_from(date_range_cte)
            .outerjoin(stmt, stmt.c.time_frame == date_range_cte.c.time_frame)
            .where(stmt.c.venue.isnot(None))
            .order_by(date_range_cte.c.time_frame)
        )

        return await paginate(self.session, final_stmt)

    async def get_impressions_sales_playouts_convertion_per_range(
        self,
        time_frame: DateRangeEnum,
        query_filter: ImpressionFilter,
        user: User,
    ) -> Page[ImpressionsSalesPlayoutsConvertions]:
        """
        Get total count of impressions, sales, advert playouts and average montly converion.

        :param time_frame: Time frame object to group the data.
        :param query_filter: Filter object.
        :param user: Current user.

        :return: Paginated list of items with impressions count, sales quantity, advert playouts time,
        average monthly convertion of users.
        """
        stmt_time_frame = label("time_frame", func.date_trunc(time_frame.value, self.sql_model.date))
        stmt_sum_impressions = label("impressions", func.sum(self.sql_model.total_impressions))
        stmt_sum_sales_quantity = label("quantity", func.sum(Sale.quantity))
        stmt_advert_playouts = label("advert_playouts", func.sum(self.sql_model.advert_playouts))

        stmt = (
            select(
                stmt_time_frame,
                stmt_sum_impressions,
                stmt_sum_sales_quantity,
                stmt_advert_playouts,
            )
            .join(MachineImpression, MachineImpression.impression_device_number == self.sql_model.device_number)
            .join(Machine, Machine.id == MachineImpression.machine_id)
            .join(Sale, Sale.machine_id == Machine.id)
            .group_by(stmt_time_frame)
            .order_by(stmt_time_frame)
        )

        if query_filter.geography_id__in:
            stmt = stmt.join(Geography, Machine.geography_id == Geography.id).where(
                Geography.id.in_(query_filter.geography_id__in)
            )
            setattr(query_filter, "geography_id__in", None)

        if not user.is_superuser:
            stmt = stmt.join(MachineUser, MachineUser.machine_id == Machine.id).where(MachineUser.user_id == user.id)

        stmt = query_filter.filter(stmt)
        stmt = stmt.subquery()

        date_range_cte = self._generate_date_range_cte(time_frame, query_filter)

        final_stmt = (
            select(
                date_range_cte.c.time_frame,
                func.coalesce(stmt.c.impressions, 0).label("impressions"),
                func.coalesce(stmt.c.advert_playouts, 0).label("advert_playouts"),
                func.coalesce(stmt.c.quantity, 0).label("quantity"),
            )
            .select_from(date_range_cte)
            .outerjoin(stmt, stmt.c.time_frame == date_range_cte.c.time_frame)
            .order_by(date_range_cte.c.time_frame)
        )

        return await paginate(self.session, final_stmt)<|MERGE_RESOLUTION|>--- conflicted
+++ resolved
@@ -349,29 +349,18 @@
         :return: Exposure statistic.
         """
         stmt_seconds_exposure = label("seconds_exposure", func.sum(self.sql_model.seconds_exposure))
-        stmt_previous_month_stat = label("previous_month_statistic", func.sum(self.sql_model.seconds_exposure))
 
         stmt = select(stmt_seconds_exposure)
-<<<<<<< HEAD
-        stmt = self._generate_geography_query(query_filter, stmt)
-        stmt = query_filter.filter(stmt).subquery()
-=======
 
         stmt = self._generate_geography_query(query_filter, stmt, modify_filter=False)
         stmt = self._generate_user_query(query_filter, user, stmt)
 
         setattr(query_filter, "geography_id__in", None)
         stmt = query_filter.filter(stmt)
->>>>>>> 9329e7a2
-
+
+        stmt_previous_month_stat = select(func.sum(self.sql_model.seconds_exposure).label("previous_month_statistic"))
         query_filter = self._generate_previous_month_filter(query_filter)
 
-<<<<<<< HEAD
-        stmt_previous_month = select(stmt_previous_month_stat)
-        stmt_previous_month = self._generate_geography_query(query_filter, stmt_previous_month)
-        stmt_previous_month = query_filter.filter(stmt_previous_month)
-        stmt_previous_month = stmt_previous_month.subquery()
-=======
         stmt_previous_month_stat = self._generate_geography_query(
             query_filter, stmt_previous_month_stat, modify_filter=False
         )
@@ -379,11 +368,14 @@
 
         setattr(query_filter, "geography_id__in", None)
         stmt_previous_month_stat = query_filter.filter(stmt_previous_month_stat)
->>>>>>> 9329e7a2
-
-        final_stmt = select(stmt.c.seconds_exposure, stmt_previous_month.c.previous_month_statistic)
-
-        return (await self.session.execute(final_stmt)).mappings().one_or_none()  # type: ignore
+
+        current_month_result = await self.session.scalar(stmt) or 0
+        previous_month_result = await self.session.scalar(stmt_previous_month_stat) or 0
+
+        return ExposureStatisticSchema(
+            seconds_exposure=current_month_result,
+            previous_month_statistic=previous_month_result,
+        )
 
     async def get_exposure_per_range(
         self,
@@ -432,32 +424,21 @@
         Calculate the average and total count of impressions for a given time range,
         including the overall total count of impressions.
 
-<<<<<<< HEAD
         This method performs the following:
         - Calculates the average number of impressions within the given time range.
         - Calculates the sum of all impressions within the given time range.
         - Computes the total count of impressions without considering any time range.
 
-        :param query_filter: A filter object used to apply specific time range and geographical filters.
+        :param query_filter: Filter object.
+        :param user: Current user.
+
         :return: An instance of `AverageImpressionsSchema` containing the average count of impressions,
                  the total count of impressions for the time range, and the total count for all time.
         """
         stmt_avg_impressions = label("avg_impressions", func.avg(self.sql_model.total_impressions))
-        stmt_sum_impressions = label("impressions", func.sum(self.sql_model.total_impressions))
         stmt_total_impressions = label("total_impressions", func.sum(self.sql_model.total_impressions))
-=======
-        :param query_filter: Filter object.
-        :param user: Current user.
-
-        :return: Average count of impressions and count of total impression for all time.
-        """
-        stmt_avg_impressions = label("avg_impressions", func.coalesce(func.avg(self.sql_model.total_impressions), 0))
-        stmt_total_impressions = label(
-            "total_impressions", func.coalesce(func.sum(self.sql_model.total_impressions), 0)
-        )
->>>>>>> 9329e7a2
-
-        stmt = select(stmt_avg_impressions, stmt_sum_impressions)
+
+        stmt = select(stmt_avg_impressions)
 
         stmt = self._generate_geography_query(query_filter, stmt, modify_filter=False)
         stmt = self._generate_user_query(query_filter, user, stmt)
@@ -466,14 +447,6 @@
         stmt = query_filter.filter(stmt)
         stmt = stmt.subquery()
 
-<<<<<<< HEAD
-        final_stmt = select(stmt.c.avg_impressions, stmt.c.impressions, stmt_total_impressions).group_by(
-            stmt.c.avg_impressions, stmt.c.impressions
-        )
-        final_stmt = self._generate_geography_query(query_filter, final_stmt)
-
-        return (await self.session.execute(final_stmt)).mappings().one_or_none()  # type: ignore
-=======
         final_stmt = select(stmt.c.avg_impressions, stmt_total_impressions).group_by(stmt.c.avg_impressions)
         final_stmt = self._generate_user_query(query_filter, user, final_stmt)
 
@@ -483,7 +456,6 @@
         return AverageImpressionsSchema(
             avg_impressions=getattr(row, "avg_impressions", 0), total_impressions=getattr(row, "total_impressions", 0)
         )
->>>>>>> 9329e7a2
 
     async def get_advert_playouts_per_range(
         self,
