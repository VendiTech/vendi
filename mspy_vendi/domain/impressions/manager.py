from datetime import date, timedelta
from typing import Any

from fastapi_pagination.ext.sqlalchemy import paginate
from sqlalchemy import CTE, Date, Row, Select, cast, func, label, select, text
from sqlalchemy.dialects.postgresql import insert

from mspy_vendi.core.enums.date_range import DateRangeEnum
from mspy_vendi.core.exceptions.base_exception import NotFoundError
from mspy_vendi.core.filter import BaseFilter
from mspy_vendi.core.manager import CRUDManager, Model, Schema
from mspy_vendi.core.pagination import Page
from mspy_vendi.db import Impression
from mspy_vendi.domain.geographies.models import Geography
from mspy_vendi.domain.impressions.filters import ExportImpressionFilter, ImpressionFilter
from mspy_vendi.domain.impressions.schemas import (
    AdvertPlayoutsTimeFrameSchema,
    AverageExposureSchema,
    AverageImpressionsSchema,
    ExposurePerRangeSchema,
    ExposureStatisticSchema,
    GeographyImpressionsCountSchema,
    ImpressionCreateSchema,
    ImpressionsSalesPlayoutsConvertions,
    TimeFrameImpressionsByVenueSchema,
    TimeFrameImpressionsSchema,
)
from mspy_vendi.domain.machine_impression.models import MachineImpression
from mspy_vendi.domain.machines.models import Machine, MachineUser
from mspy_vendi.domain.sales.models import Sale
from mspy_vendi.domain.user.models import User
from mspy_vendi.domain.user.schemas import UserScheduleSchema


class ImpressionManager(CRUDManager):
    sql_model = Impression

    async def get(
        self, obj_id: int, *, raise_error: bool = True, user: User | None = None, **_: Any
    ) -> Impression | None:
        """
        This method retrieves an object from the database using its ID.

        :param obj_id: The ID of the object to be retrieved.
        :param user: Current user.
        :param raise_error: A flag that determines whether an error should be raised if the object is not found.
                            If True, a NotFoundError will be raised when the object is not found.
                            If False, the method will return None when the object is not found. Default is True.

        :return: The retrieved object if it exists. If the object does not exist and raise_error is False, the method
                 will return None.

        :raises NotFoundError: If raise_error is True and the object is not found in the database.
        """
        stmt = self.get_query().where(self.sql_model.id == obj_id)

        if not user.is_superuser:
            stmt = (
                stmt.join(MachineImpression, MachineImpression.impression_device_number == self.sql_model.device_number)
                .join(Machine, Machine.id == MachineImpression.machine_id)
                .join(MachineUser, MachineUser.machine_id == Machine.id)
                .where(MachineUser.user_id == user.id)
            )

        if not (result := await self.session.scalar(stmt)) and raise_error:
            raise NotFoundError(detail=f"{self.sql_model.__name__} object with {obj_id=} not found")

        return result

    async def get_latest_impression_date(self, device_number: str) -> date | None:
        """
        Get the date of the latest impression in the database.

        :return: The date of the latest impression or None if no impressions are found.
        """
        stmt = (
            select(self.sql_model.date)
            .where(self.sql_model.device_number == device_number)
            .order_by(self.sql_model.date.desc())
            .limit(1)
        )

        return await self.session.scalar(stmt)

    async def create_batch(self, obj: list[ImpressionCreateSchema]) -> None:
        """
        Create a batch of impressions in the database.

        :param obj: A list of impressions to create.
        """
        try:
            stmt = insert(self.sql_model).on_conflict_do_nothing(index_elements=[self.sql_model.source_system_id])

            await self.session.execute(stmt, [item.model_dump() for item in obj])
            await self.session.commit()

        except Exception as ex:
            await self.session.rollback()
            raise ex

    def _generate_geography_query(
        self, query_filter: BaseFilter, stmt: Select, *, modify_filter: bool = True
    ) -> Select:
        """
        Generate query to filter by geography_id field.
        It makes a join with Machine and Geography tables to filter by geography_id field.

        :param query_filter: Filter object.
        :param stmt: Current statement.

        :return: New statement with the filter applied.
        """
        if query_filter.geography_id__in:
            stmt = (
                stmt.join(MachineImpression, MachineImpression.impression_device_number == self.sql_model.device_number)
                .join(Machine, Machine.id == MachineImpression.machine_id)
                .join(Geography, Geography.id == Machine.geography_id)
                .where(Geography.id.in_(query_filter.geography_id__in))
            )
            # We do it to ignore the field inside the filter block
            if modify_filter:
                setattr(query_filter, "geography_id__in", None)

        return stmt

    def _generate_user_query(self, query_filter: BaseFilter, user: User, stmt: Select) -> Select:
        """
        Generate query to filter by assigned Machines.
        It makes a join with User table to filter by assigned Machines.
        If the user is a superuser, it returns the original statement.

        :param query_filter: Filter object.
        :param user: Current user.
        :param stmt: Current statement.

        :return: New statement with the filter applied.
        """
        if user.is_superuser:
            return stmt

        if not query_filter.geography_id__in:
            stmt = stmt.join(
                MachineImpression, MachineImpression.impression_device_number == self.sql_model.device_number
            ).join(Machine, Machine.id == MachineImpression.machine_id)

        return stmt.join(MachineUser, MachineUser.machine_id == Machine.id).where(MachineUser.user_id == user.id)

    @staticmethod
    def _generate_previous_month_filter(query_filter: ImpressionFilter) -> ImpressionFilter:
        """
        Modify the given SaleFilter to focus only on the previous month
        based on query_filter.date_from.

        :param query_filter: The original SaleFilter instance.
        :return: Modified SaleFilter with date_from and date_to set to the previous month's range.
        """
        current_date = query_filter.date_from
        first_day_of_current_month = current_date.replace(day=1)

        last_day_of_previous_month = first_day_of_current_month - timedelta(days=1)
        first_day_of_previous_month = last_day_of_previous_month.replace(day=1)

        query_filter.date_from = first_day_of_previous_month
        query_filter.date_to = last_day_of_previous_month

        return query_filter

    @staticmethod
    def _generate_date_range_cte(time_frame: DateRangeEnum, query_filter: ImpressionFilter) -> CTE:
        """
        Generate CTE with date range.
        It uses generate_series function to generate a range of dates between date_from and date_to.

        :param time_frame: Time frame to group the data.
        :param query_filter: Filter object.

        :return: CTE with the date range.
        """
        return select(
            func.generate_series(
                func.date_trunc(time_frame.value, cast(query_filter.date_from, Date)),
                cast(query_filter.date_to, Date),
                text(f"'{time_frame.interval}'"),
            ).label("time_frame")
        ).cte()

    async def get_all(
        self,
        query_filter: BaseFilter | None = None,
        raw_result: bool = False,
        is_unique: bool = False,
        user: User | None = None,
        **_: Any,
    ) -> Page[Schema] | list[Model]:
        stmt = self.get_query()

        stmt = self._generate_geography_query(query_filter, stmt, modify_filter=False)
        stmt = self._generate_user_query(query_filter, user, stmt)

        setattr(query_filter, "geography_id__in", None)

        if query_filter:
            stmt = query_filter.filter(stmt)
            stmt = query_filter.sort(stmt)

        if raw_result:
            if is_unique:
                return (await self.session.execute(stmt)).unique().all()  # type: ignore

            return (await self.session.scalars(stmt)).all()  # type: ignore

        return await paginate(self.session, stmt)

    async def get_impressions_per_range(
        self, time_frame: DateRangeEnum, query_filter: ImpressionFilter, user: User
    ) -> Page[TimeFrameImpressionsSchema]:
        """
        Get the count of impressions grouped by week.

        :param time_frame: Time frame to group the data.
        :param query_filter: Filter object.
        :param user: Current user

        :return: Total count of impression per week.
        """
        stmt_time_frame = label("time_frame", func.date_trunc(time_frame.value, self.sql_model.date))
        stmt_sum_impressions = label("impressions", func.sum(self.sql_model.total_impressions))

        stmt = select(stmt_time_frame, stmt_sum_impressions).group_by(stmt_time_frame).order_by(stmt_time_frame)

        stmt = self._generate_geography_query(query_filter, stmt, modify_filter=False)
        stmt = self._generate_user_query(query_filter, user, stmt)

        setattr(query_filter, "geography_id__in", None)
        stmt = query_filter.filter(stmt)
        stmt = stmt.subquery()

        date_range_cte = self._generate_date_range_cte(time_frame, query_filter)

        final_stmt = (
            select(date_range_cte.c.time_frame, func.coalesce(stmt.c.impressions, 0).label("impressions"))
            .select_from(date_range_cte)
            .outerjoin(stmt, stmt.c.time_frame == date_range_cte.c.time_frame)
            .order_by(date_range_cte.c.time_frame)
        )

        return await paginate(self.session, final_stmt)

    async def get_impressions_per_geography(
        self,
        query_filter: ImpressionFilter,
        user: User,
    ) -> Page[GeographyImpressionsCountSchema]:
        """
        Get count of total and average impressions for each geography.

        :param query_filter: Filter object.
        :param user: Current user.

        :return: Total count of impressions per geography.
        """
        stmt_sum_total_impressions = label("impressions", func.sum(self.sql_model.total_impressions))
        stmt_avg_total_impressions = label("avg_impressions", func.avg(self.sql_model.total_impressions))
        stmt_geography_id = label("id", Geography.id)
        stmt_geography_name = label("name", Geography.name)
        stmt_geography_postcode = label("postcode", Geography.postcode)

        stmt = (
            select(
                stmt_sum_total_impressions,
                stmt_avg_total_impressions,
                func.jsonb_build_object(
                    "id",
                    stmt_geography_id,
                    "name",
                    stmt_geography_name,
                    "postcode",
                    stmt_geography_postcode,
                ).label("geography"),
            )
            .join(MachineImpression, MachineImpression.impression_device_number == self.sql_model.device_number)
            .join(Machine, Machine.id == MachineImpression.machine_id)
            .join(Geography, Geography.id == Machine.geography_id)
            .group_by(Geography.id)
            .order_by(Geography.id)
        )

        if query_filter.geography_id__in:
            stmt = stmt.where(Geography.id.in_(query_filter.geography_id__in or []))
            setattr(query_filter, "geography_id__in", None)

<<<<<<< HEAD
=======
        if not user.is_superuser:
            stmt = stmt.join(MachineUser, MachineUser.machine_id == Machine.id).where(MachineUser.user_id == user.id)

>>>>>>> ef9613b2
        stmt = query_filter.filter(stmt)

        return await paginate(self.session, stmt, unique=False)

    async def export(
        self,
        query_filter: ExportImpressionFilter,
        user: User | UserScheduleSchema,
    ) -> list[Impression]:
        """
        Export impression data. This method is used to export sales data in different formats.
        It returns a list of sales objects based on the filter.

        :param query_filter: Filter object.
        :param user: User object.

        :return: List of sales objects.
        """
        stmt = (
            select(
                label("Impression ID", self.sql_model.id),
                label("Device Number", self.sql_model.device_number),
                label("Venue name", self.sql_model.source_system),
                label("Geography", Geography.name),
                label("Total Impressions", self.sql_model.total_impressions),
                label("Machine ID", Machine.id),
                label("Machine Name", Machine.name),
                label("Date", self.sql_model.date),
            )
            .select_from(self.sql_model)
            .join(MachineImpression, MachineImpression.impression_device_number == self.sql_model.device_number)
            .join(Machine, Machine.id == MachineImpression.machine_id)
            .join(Geography, Geography.id == Machine.geography_id)
            .order_by(self.sql_model.date)
        )

        if not user.is_superuser:
            stmt = stmt.join(MachineUser, MachineUser.machine_id == Machine.id).where(MachineUser.user_id == user.id)

        if query_filter.geography_id__in:
            stmt = stmt.where(Geography.id.in_(query_filter.geography_id__in or []))
            setattr(query_filter, "geography_id__in", None)

        stmt = query_filter.filter(stmt)

        return (await self.session.execute(stmt)).mappings().all()  # type: ignore

    async def get_exposure(self, query_filter: ImpressionFilter, user: User) -> ExposureStatisticSchema:
        """
        Get total seconds of exposure filtered by dates and statistic for previous month.

        :param query_filter: Filter object.
        :param user: Current User.

        :return: Exposure statistic.
        """
        stmt_seconds_exposure = label("seconds_exposure", func.sum(self.sql_model.seconds_exposure))

        stmt = select(stmt_seconds_exposure)

        stmt = self._generate_geography_query(query_filter, stmt, modify_filter=False)
        stmt = self._generate_user_query(query_filter, user, stmt)

        setattr(query_filter, "geography_id__in", None)
        stmt = query_filter.filter(stmt)

        stmt_previous_month_stat = select(func.sum(self.sql_model.seconds_exposure).label("previous_month_statistic"))
        query_filter = self._generate_previous_month_filter(query_filter)

        stmt_previous_month_stat = self._generate_geography_query(
            query_filter, stmt_previous_month_stat, modify_filter=False
        )
        stmt_previous_month_stat = self._generate_user_query(query_filter, user, stmt_previous_month_stat)

        setattr(query_filter, "geography_id__in", None)
        stmt_previous_month_stat = query_filter.filter(stmt_previous_month_stat)

        current_month_result = await self.session.scalar(stmt) or 0
        previous_month_result = await self.session.scalar(stmt_previous_month_stat) or 0

        return ExposureStatisticSchema(
            seconds_exposure=current_month_result,
            previous_month_statistic=previous_month_result,
        )

    async def get_exposure_per_range(
        self,
        time_frame: DateRangeEnum,
        query_filter: ImpressionFilter,
        user: User,
    ) -> Page[ExposurePerRangeSchema]:
        """
        Get an exposure time and its corresponding date.

        :param time_frame: Time frame to group the data.
        :param query_filter: Filter object.
        :param user: Current user.

        :return: Paginated list with an exposure time (seconds) and a date.
        """
        stmt_time_frame = label("time_frame", func.date_trunc(time_frame.value, self.sql_model.date))
        stmt_second_exposure = label("seconds_exposure", func.sum(self.sql_model.seconds_exposure))

        stmt = select(stmt_second_exposure, stmt_time_frame).group_by(stmt_time_frame)

        stmt = self._generate_geography_query(query_filter, stmt, modify_filter=False)
        stmt = self._generate_user_query(query_filter, user, stmt)

        setattr(query_filter, "geography_id__in", None)
        stmt = query_filter.filter(stmt)
        stmt = stmt.subquery()

        date_range_cte = self._generate_date_range_cte(time_frame, query_filter)

        final_stmt = (
            select(date_range_cte.c.time_frame, func.coalesce(stmt.c.seconds_exposure, 0).label("seconds_exposure"))
            .select_from(date_range_cte)
            .outerjoin(stmt, stmt.c.time_frame == date_range_cte.c.time_frame)
            .order_by(date_range_cte.c.time_frame)
        )

        return await paginate(self.session, final_stmt)

    async def get_average_impressions_count(
        self,
        query_filter: ImpressionFilter,
        user: User,
    ) -> AverageImpressionsSchema:
        """
        Calculate the average and total count of impressions for a given time range,
        including the overall total count of impressions.

        This method performs the following:
        - Calculates the average number of impressions within the given time range.
        - Calculates the sum of all impressions within the given time range.
        - Computes the total count of impressions without considering any time range.

        :param query_filter: Filter object.
        :param user: Current user.

        :return: An instance of `AverageImpressionsSchema` containing the average count of impressions,
                 the total count of impressions for the time range, and the total count for all time.
        """
        stmt_avg_impressions = label("avg_impressions", func.avg(self.sql_model.total_impressions))
        stmt_total_impressions = label("total_impressions", func.sum(self.sql_model.total_impressions))

        stmt = select(stmt_avg_impressions)

        stmt = self._generate_geography_query(query_filter, stmt, modify_filter=False)
        stmt = self._generate_user_query(query_filter, user, stmt)

        setattr(query_filter, "geography_id__in", None)
        stmt = query_filter.filter(stmt)
        stmt = stmt.subquery()

        final_stmt = select(stmt.c.avg_impressions, stmt_total_impressions).group_by(stmt.c.avg_impressions)
        final_stmt = self._generate_user_query(query_filter, user, final_stmt)

        result = await self.session.execute(final_stmt)
        row: Row | None = result.one_or_none()

        return AverageImpressionsSchema(
            avg_impressions=getattr(row, "avg_impressions", 0), total_impressions=getattr(row, "total_impressions", 0)
        )

    async def get_advert_playouts_per_range(
        self,
        time_frame: DateRangeEnum,
        query_filter: ImpressionFilter,
        user: User,
    ) -> Page[AdvertPlayoutsTimeFrameSchema]:
        """
        Get total time of advert playouts.

        :param time_frame: Time frame to group the data.
        :param query_filter: Filter object.
        :param user: Current user.

        :return: Total time of advert playouts (seconds).
        """
        stmt_time_frame = label("time_frame", func.date_trunc(time_frame.value, self.sql_model.date))
        stmt_sum_advert_playouts = label("advert_playouts", func.sum(self.sql_model.advert_playouts))

        stmt = select(stmt_time_frame, stmt_sum_advert_playouts).group_by(stmt_time_frame)

        stmt = self._generate_geography_query(query_filter, stmt, modify_filter=False)
        stmt = self._generate_user_query(query_filter, user, stmt)

        setattr(query_filter, "geography_id__in", None)
        stmt = query_filter.filter(stmt)
        stmt = stmt.subquery()

        date_range_cte = self._generate_date_range_cte(time_frame, query_filter)

        final_stmt = (
            select(date_range_cte.c.time_frame, func.coalesce(stmt.c.advert_playouts, 0).label("advert_playouts"))
            .select_from(date_range_cte)
            .outerjoin(stmt, stmt.c.time_frame == date_range_cte.c.time_frame)
            .order_by(date_range_cte.c.time_frame)
        )

        return await paginate(self.session, final_stmt)

    async def get_average_exposure(self, query_filter: ImpressionFilter, user: User) -> AverageExposureSchema:
        """
        Get an average time of exposure.

        :param query_filter: Filter object.
        :param user: Current user.

        :return: Average time of exposure (seconds).
        """
        stmt_avg_exposure = label("seconds_exposure", func.coalesce(func.avg(self.sql_model.seconds_exposure), 0))

        stmt = select(stmt_avg_exposure)

        stmt = self._generate_geography_query(query_filter, stmt, modify_filter=False)
        stmt = self._generate_user_query(query_filter, user, stmt)

        setattr(query_filter, "geography_id__in", None)
        stmt = query_filter.filter(stmt)

        result = await self.session.execute(stmt)
        row = result.one()

        return AverageExposureSchema(seconds_exposure=row.seconds_exposure)

    async def get_impressions_by_venue_per_range(
        self, time_frame: DateRangeEnum, query_filter: ImpressionFilter, user: User
    ) -> Page[TimeFrameImpressionsByVenueSchema]:
        """
        Get the total count of impressions per venue and time frame.

        :param time_frame: Time frame object to group the data.
        :param query_filter: Filter object.
        :param user: Current user.

        :return: Paginated list of items with total impressions per venue grouped by time frame.
        """
        stmt_time_frame = label("time_frame", func.date_trunc(time_frame.value, self.sql_model.date))
        stmt_sum_impressions = label("impressions", func.sum(self.sql_model.total_impressions))
        stmt_venue = label("venue", self.sql_model.source_system)

        stmt = (
            select(stmt_time_frame, stmt_sum_impressions, stmt_venue)
            .group_by(stmt_time_frame, stmt_venue)
            .order_by(stmt_time_frame)
        )

        if query_filter.geography_id__in:
            stmt = stmt.join(Geography, Machine.geography_id == Geography.id).where(
                Geography.id.in_(query_filter.geography_id__in)
            )

        stmt = self._generate_user_query(query_filter, user, stmt)

        setattr(query_filter, "geography_id__in", None)
        stmt = query_filter.filter(stmt)
        stmt = stmt.subquery()

        date_range_cte = self._generate_date_range_cte(time_frame, query_filter)

        final_stmt = (
            select(date_range_cte.c.time_frame, func.coalesce(stmt.c.impressions, 0).label("impressions"), stmt.c.venue)
            .select_from(date_range_cte)
            .outerjoin(stmt, stmt.c.time_frame == date_range_cte.c.time_frame)
            .where(stmt.c.venue.isnot(None))
            .order_by(date_range_cte.c.time_frame)
        )

        return await paginate(self.session, final_stmt)

    async def get_impressions_sales_playouts_convertion_per_range(
        self,
        time_frame: DateRangeEnum,
        query_filter: ImpressionFilter,
        user: User,
    ) -> Page[ImpressionsSalesPlayoutsConvertions]:
        """
        Get total count of impressions, sales, advert playouts and average montly converion.

        :param time_frame: Time frame object to group the data.
        :param query_filter: Filter object.
        :param user: Current user.

        :return: Paginated list of items with impressions count, sales quantity, advert playouts time,
        average monthly convertion of users.
        """
        stmt_time_frame = label("time_frame", func.date_trunc(time_frame.value, self.sql_model.date))
        stmt_sum_impressions = label("impressions", func.sum(self.sql_model.total_impressions))
        stmt_sum_sales_quantity = label("quantity", func.sum(Sale.quantity))
        stmt_advert_playouts = label("advert_playouts", func.sum(self.sql_model.advert_playouts))

        stmt = (
            select(
                stmt_time_frame,
                stmt_sum_impressions,
                stmt_sum_sales_quantity,
                stmt_advert_playouts,
            )
            .join(Sale, Sale.machine_id == Machine.id)
            .group_by(stmt_time_frame)
            .order_by(stmt_time_frame)
        )

        if query_filter.geography_id__in:
<<<<<<< HEAD
            stmt = self._generate_geography_query(query_filter, stmt)
        else:
            stmt = stmt.join(
                MachineImpression, MachineImpression.impression_device_number == self.sql_model.device_number
            ).join(Machine, Machine.id == MachineImpression.machine_id)
=======
            stmt = stmt.join(Geography, Machine.geography_id == Geography.id).where(
                Geography.id.in_(query_filter.geography_id__in)
            )
            setattr(query_filter, "geography_id__in", None)

        if not user.is_superuser:
            stmt = stmt.join(MachineUser, MachineUser.machine_id == Machine.id).where(MachineUser.user_id == user.id)
>>>>>>> ef9613b2

        stmt = query_filter.filter(stmt)
        stmt = stmt.subquery()

        date_range_cte = self._generate_date_range_cte(time_frame, query_filter)

        final_stmt = (
            select(
                date_range_cte.c.time_frame,
                func.coalesce(stmt.c.impressions, 0).label("impressions"),
                func.coalesce(stmt.c.advert_playouts, 0).label("advert_playouts"),
                func.coalesce(stmt.c.quantity, 0).label("quantity"),
            )
            .select_from(date_range_cte)
            .outerjoin(stmt, stmt.c.time_frame == date_range_cte.c.time_frame)
            .order_by(date_range_cte.c.time_frame)
        )

        return await paginate(self.session, final_stmt)<|MERGE_RESOLUTION|>--- conflicted
+++ resolved
@@ -289,12 +289,9 @@
             stmt = stmt.where(Geography.id.in_(query_filter.geography_id__in or []))
             setattr(query_filter, "geography_id__in", None)
 
-<<<<<<< HEAD
-=======
         if not user.is_superuser:
             stmt = stmt.join(MachineUser, MachineUser.machine_id == Machine.id).where(MachineUser.user_id == user.id)
 
->>>>>>> ef9613b2
         stmt = query_filter.filter(stmt)
 
         return await paginate(self.session, stmt, unique=False)
@@ -595,19 +592,14 @@
                 stmt_sum_sales_quantity,
                 stmt_advert_playouts,
             )
+            .join(MachineImpression, MachineImpression.impression_device_number == self.sql_model.device_number)
+            .join(Machine, Machine.id == MachineImpression.machine_id)
             .join(Sale, Sale.machine_id == Machine.id)
             .group_by(stmt_time_frame)
             .order_by(stmt_time_frame)
         )
 
         if query_filter.geography_id__in:
-<<<<<<< HEAD
-            stmt = self._generate_geography_query(query_filter, stmt)
-        else:
-            stmt = stmt.join(
-                MachineImpression, MachineImpression.impression_device_number == self.sql_model.device_number
-            ).join(Machine, Machine.id == MachineImpression.machine_id)
-=======
             stmt = stmt.join(Geography, Machine.geography_id == Geography.id).where(
                 Geography.id.in_(query_filter.geography_id__in)
             )
@@ -615,7 +607,6 @@
 
         if not user.is_superuser:
             stmt = stmt.join(MachineUser, MachineUser.machine_id == Machine.id).where(MachineUser.user_id == user.id)
->>>>>>> ef9613b2
 
         stmt = query_filter.filter(stmt)
         stmt = stmt.subquery()
