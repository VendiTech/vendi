from datetime import date

from fastapi_pagination.ext.sqlalchemy import paginate
from sqlalchemy import CTE, Date, Select, cast, func, label, select, text
from sqlalchemy.dialects.postgresql import insert

from mspy_vendi.core.enums.date_range import DateRangeEnum
from mspy_vendi.core.filter import BaseFilter
from mspy_vendi.core.manager import CRUDManager
from mspy_vendi.core.pagination import Page
from mspy_vendi.db import Impression
from mspy_vendi.domain.geographies.models import Geography
from mspy_vendi.domain.impressions.filters import ExportImpressionFilter, ImpressionFilter
from mspy_vendi.domain.impressions.schemas import (
    AdvertPlayoutsBaseSchema,
    AverageExposureSchema,
    AverageImpressionsSchema,
    ExposurePerRangeSchema,
    GeographyImpressionsCountSchema,
    ImpressionCreateSchema,
    ImpressionsSalesPlayoutsConvertions,
    TimeFrameImpressionsByVenueSchema,
    TimeFrameImpressionsSchema,
)
from mspy_vendi.domain.machine_impression.models import MachineImpression
from mspy_vendi.domain.machines.models import Machine
from mspy_vendi.domain.sales.models import Sale


class ImpressionManager(CRUDManager):
    sql_model = Impression

    async def get_latest_impression_date(self, device_number: str) -> date | None:
        """
        Get the date of the latest impression in the database.

        :return: The date of the latest impression or None if no impressions are found.
        """
        stmt = (
            select(self.sql_model.date)
            .where(self.sql_model.device_number == device_number)
            .order_by(self.sql_model.date.desc())
            .limit(1)
        )

        return await self.session.scalar(stmt)

    async def create_batch(self, obj: list[ImpressionCreateSchema]) -> None:
        """
        Create a batch of impressions in the database.

        :param obj: A list of impressions to create.
        """
        try:
            stmt = insert(self.sql_model).on_conflict_do_nothing(index_elements=[self.sql_model.source_system_id])

            await self.session.execute(stmt, [item.model_dump() for item in obj])
            await self.session.commit()

        except Exception as ex:
            await self.session.rollback()
            raise ex

    def _generate_geography_query(self, query_filter: BaseFilter, stmt: Select) -> Select:
        """
        Generate query to filter by geography_id field.
        It makes a join with Machine and Geography tables to filter by geography_id field.

        :param query_filter: Filter object.
        :param stmt: Current statement.

        :return: New statement with the filter applied.
        """
        if query_filter.geography_id__in:
            stmt = (
                stmt.join(MachineImpression, MachineImpression.impression_device_number == self.sql_model.device_number)
                .join(Machine, Machine.id == MachineImpression.machine_id)
                .join(Geography, Geography.id == Machine.geography_id)
                .where(Geography.id.in_(query_filter.geography_id__in))
            )
            # We do it to ignore the field inside the filter block
            setattr(query_filter, "geography_id__in", None)

        return stmt

    @staticmethod
    def _generate_date_range_cte(time_frame: DateRangeEnum, query_filter: ImpressionFilter) -> CTE:
        """
        Generate CTE with date range.
        It uses generate_series function to generate a range of dates between date_from and date_to.

        :param time_frame: Time frame to group the data.
        :param query_filter: Filter object.

        :return: CTE with the date range.
        """
        return select(
            func.generate_series(
                func.date_trunc(time_frame.value, cast(query_filter.date_from, Date)),
                cast(query_filter.date_to, Date),
                text(f"'{time_frame.interval}'"),
            ).label("time_frame")
        ).cte()

    async def get_impressions_per_range(
        self, time_frame: DateRangeEnum, query_filter: ImpressionFilter
    ) -> Page[TimeFrameImpressionsSchema]:
        """
        Get the count of impressions grouped by week.

        :param time_frame: Time frame to group the data.
        :param query_filter: Filter object.

        :return: Total count of impression per week.
        """
        stmt_time_frame = label("time_frame", func.date_trunc(time_frame.value, self.sql_model.date))
        stmt_sum_impressions = label("impressions", func.sum(self.sql_model.total_impressions))

        stmt = select(stmt_time_frame, stmt_sum_impressions).group_by(stmt_time_frame).order_by(stmt_time_frame)

        stmt = self._generate_geography_query(query_filter, stmt)
        stmt = query_filter.filter(stmt)
        stmt = stmt.subquery()

        date_range_cte = self._generate_date_range_cte(time_frame, query_filter)

        final_stmt = (
            select(date_range_cte.c.time_frame, func.coalesce(stmt.c.impressions, 0).label("impressions"))
            .select_from(date_range_cte)
            .outerjoin(stmt, stmt.c.time_frame == date_range_cte.c.time_frame)
            .order_by(date_range_cte.c.time_frame)
        )

        return await paginate(self.session, final_stmt)

    async def get_impressions_per_geography(
        self,
        query_filter: ImpressionFilter,
    ) -> Page[GeographyImpressionsCountSchema]:
        """
        Get count of total and average impressions for each geography.

        :param query_filter: Filter object.
        :return: Total count of impressions per geography.
        """
        stmt_sum_total_impressions = label("impressions", func.sum(self.sql_model.total_impressions))
        stmt_avg_total_impressions = label("avg_impressions", func.avg(self.sql_model.total_impressions))
        stmt_geography_id = label("id", Geography.id)
        stmt_geography_name = label("name", Geography.name)
        stmt_geography_postcode = label("postcode", Geography.postcode)

        stmt = (
            select(
                stmt_sum_total_impressions,
                stmt_avg_total_impressions,
                func.jsonb_build_object(
                    "id",
                    stmt_geography_id,
                    "name",
                    stmt_geography_name,
                    "postcode",
                    stmt_geography_postcode,
                ).label("geography"),
            )
            .join(MachineImpression, MachineImpression.impression_device_number == self.sql_model.device_number)
            .join(Machine, Machine.id == MachineImpression.machine_id)
            .join(Geography, Geography.id == Machine.geography_id)
            .group_by(Geography.id)
            .order_by(Geography.id)
        )

        stmt = self._generate_geography_query(query_filter, stmt)
        stmt = query_filter.filter(stmt)

        return await paginate(self.session, stmt, unique=False)

<<<<<<< HEAD
=======
    async def get_average_impressions_per_geography(
        self, time_frame: DateRangeEnum, query_filter: ImpressionFilter
    ) -> Page[GeographyDecimalImpressionTimeFrameSchema]:
        """
        Get the average count of total impressions for each geography.

        :param time_frame: Time frame to group the data.
        :param query_filter: Filter object.
        :return: Average count of impressions per geography.
        """
        stmt_time_frame = label("time_frame", func.date_trunc(time_frame.value, self.sql_model.date))
        stmt_avg_total_impressions = label("impressions", func.avg(self.sql_model.total_impressions))
        stmt_geography_object = func.jsonb_build_object(
            "id", Geography.id, "name", Geography.name, "postcode", Geography.postcode
        ).label("geography")

        stmt = (
            select(
                stmt_time_frame,
                stmt_avg_total_impressions,
                stmt_geography_object,
            )
            .join(MachineImpression, MachineImpression.impression_device_number == self.sql_model.device_number)
            .join(Machine, Machine.id == MachineImpression.machine_id)
            .join(Geography, Geography.id == Machine.geography_id)
            .group_by(stmt_time_frame, Geography.id)
            .order_by(stmt_time_frame)
        )

        stmt = query_filter.filter(stmt)
        stmt = stmt.subquery()

        date_range_cte = self._generate_date_range_cte(time_frame, query_filter)

        final_stmt = (
            select(
                func.jsonb_build_object(
                    "time_frame",
                    date_range_cte.c.time_frame,
                    "geographies",
                    func.array_agg(
                        func.jsonb_build_object(
                            "geography", stmt.c.geography, "impressions", func.coalesce(stmt.c.impressions, 0)
                        )
                    ),
                )
            )
            .select_from(date_range_cte)
            .outerjoin(stmt, stmt.c.time_frame == date_range_cte.c.time_frame)
            .where(stmt.c.geography.isnot(None))
            .group_by(date_range_cte.c.time_frame)
            .order_by(date_range_cte.c.time_frame)
        )

        return await paginate(self.session, final_stmt, unique=False)

    async def export(self, query_filter: ExportImpressionFilter) -> list[Impression]:
        """
        Export impression data. This method is used to export sales data in different formats.
        It returns a list of sales objects based on the filter.

        :param query_filter: Filter object.

        :return: List of sales objects.
        """
        stmt = (
            select(
                label("Impression ID", self.sql_model.id),
                label("Device Number", self.sql_model.device_number),
                label("Venue name", self.sql_model.source_system),
                label("Geography", Geography.name),
                label("Total Impressions", self.sql_model.total_impressions),
                label("Machine ID", Machine.id),
                label("Machine Name", Machine.name),
                label("Date", self.sql_model.date),
            )
            .select_from(self.sql_model)
            .outerjoin(MachineImpression, MachineImpression.impression_device_number == self.sql_model.device_number)
            .outerjoin(Machine, Machine.id == MachineImpression.machine_id)
            .outerjoin(Geography, Geography.id == Machine.geography_id)
            .order_by(self.sql_model.date)
        )

        if query_filter.geography_id__in:
            stmt = stmt.where(Geography.id.in_(query_filter.geography_id__in or []))
            setattr(query_filter, "geography_id__in", None)

        stmt = query_filter.filter(stmt)

        return (await self.session.execute(stmt)).mappings().all()  # type: ignore

>>>>>>> b09772b9
    async def get_exposure(self, query_filter: ImpressionFilter) -> Page[ExposurePerRangeSchema]:
        """
        Get an exposure time and its corresponding date.

        :param query_filter: Filter object.
        :return: Paginated list with an exposure time (seconds) and a date.
        """
        stmt_second_exposure = label("seconds_exposure", func.sum(self.sql_model.seconds_exposure))
        stmt_time_frame = label("time_frame", self.sql_model.date)

        stmt = select(stmt_second_exposure, stmt_time_frame).group_by(stmt_time_frame).order_by(stmt_time_frame)

        stmt = self._generate_geography_query(query_filter, stmt)
        stmt = query_filter.filter(stmt)

        return await paginate(self.session, stmt, unique=False)

    async def get_average_impressions_count(self, query_filter: ImpressionFilter) -> AverageImpressionsSchema:
        """
        Get average count of impressions per time range.

        :param query_filter: Filter object.
        :return: Average count of impressions and count of total impression for all time.
        """
        stmt_avg_impressions = label("avg_impressions", func.avg(self.sql_model.total_impressions))
        stmt_sum_impression = label("impressions", func.sum(self.sql_model.total_impressions))
        stmt_total_impressions = label("total_impressions", func.sum(self.sql_model.total_impressions))

        stmt = select(stmt_avg_impressions, stmt_sum_impression)

        stmt = self._generate_geography_query(query_filter, stmt)
        stmt = query_filter.filter(stmt)
        stmt = stmt.subquery()

        final_stmt = select(stmt.c.avg_impressions, stmt_total_impressions).group_by(stmt.c.avg_impressions)

        result = await self.session.execute(final_stmt)
        row = result.one()

        return AverageImpressionsSchema(avg_impressions=row.avg_impressions, total_impressions=row.total_impressions)

    async def get_adverts_playout(self, query_filter: ImpressionFilter) -> AdvertPlayoutsBaseSchema:
        """
        Get total time of advert playouts.

        :param query_filter: Filter object.
        :return: Total time of advert playouts (seconds).
        """
        stmt_sum_advert_playouts = label("advert_playouts", func.sum(self.sql_model.advert_playouts))

        stmt = select(stmt_sum_advert_playouts)
        stmt = self._generate_geography_query(query_filter, stmt)
        stmt = query_filter.filter(stmt)

        result = await self.session.execute(stmt)
        row = result.one()

        return AdvertPlayoutsBaseSchema(advert_playouts=row.advert_playouts)

    async def get_average_exposure(self, query_filter: ImpressionFilter) -> AverageExposureSchema:
        """
        Get an average time of exposure.

        :param query_filter: Filter object.
        :return: Average time of exposure (seconds).
        """
        stmt_avg_exposure = label("seconds_exposure", func.avg(self.sql_model.seconds_exposure))

        stmt = select(stmt_avg_exposure)
        stmt = self._generate_geography_query(query_filter, stmt)
        stmt = query_filter.filter(stmt)

        result = await self.session.execute(stmt)
        row = result.one()

        return AverageExposureSchema(seconds_exposure=row.seconds_exposure)

    async def get_impressions_by_venue_per_range(
        self, time_frame: DateRangeEnum, query_filter: ImpressionFilter
    ) -> Page[TimeFrameImpressionsByVenueSchema]:
        """
        Get the total count of impressions per venue and time frame.

        :param time_frame: Time frame object to group the data.
        :param query_filter: Filter object.
        :return: Paginated list of items with total impressions per venue grouped by time frame.
        """
        stmt_time_frame = label("time_frame", func.date_trunc(time_frame.value, self.sql_model.date))
        stmt_sum_impressions = label("impressions", func.sum(self.sql_model.total_impressions))
        stmt_venue = label("venue", self.sql_model.source_system)

        stmt = (
            select(stmt_time_frame, stmt_sum_impressions, stmt_venue)
            .group_by(stmt_time_frame, stmt_venue)
            .order_by(stmt_time_frame)
        )

        stmt = self._generate_geography_query(query_filter, stmt)
        stmt = query_filter.filter(stmt)
        stmt = stmt.subquery()

        date_range_cte = self._generate_date_range_cte(time_frame, query_filter)

        final_stmt = (
            select(date_range_cte.c.time_frame, func.coalesce(stmt.c.impressions, 0).label("impressions"), stmt.c.venue)
            .select_from(date_range_cte)
            .outerjoin(stmt, stmt.c.time_frame == date_range_cte.c.time_frame)
            .where(stmt.c.venue.isnot(None))
            .order_by(date_range_cte.c.time_frame)
        )

        return await paginate(self.session, final_stmt)

    async def get_impressions_sales_playouts_convertion_per_range(
        self,
        time_frame: DateRangeEnum,
        query_filter: ImpressionFilter,
    ) -> Page[ImpressionsSalesPlayoutsConvertions]:
        """
        Get total count of impressions, sales, advert playouts and average montly converion.

        :param time_frame: Time frame object to group the data.
        :param query_filter: Filter object.
        :return: Paginated list of items with impressions count, sales quantity, advert playouts time,
        average monthly convertion of users.
        """
        stmt_time_frame = label("time_frame", func.date_trunc(time_frame.value, self.sql_model.date))
        stmt_sum_impressions = label("impressions", func.sum(self.sql_model.total_impressions))
        stmt_sum_sales_quantity = label("quantity", func.sum(Sale.quantity))
        stmt_advert_playouts = label("advert_playouts", func.sum(self.sql_model.advert_playouts))

        stmt = (
            select(
                stmt_time_frame,
                stmt_sum_impressions,
                stmt_sum_sales_quantity,
                stmt_advert_playouts,
            )
            .join(MachineImpression, MachineImpression.impression_device_number == self.sql_model.device_number)
            .join(Machine, Machine.id == MachineImpression.machine_id)
            .join(Sale, Sale.machine_id == Machine.id)
            .group_by(stmt_time_frame)
            .order_by(stmt_time_frame)
        )

        stmt = self._generate_geography_query(query_filter, stmt)
        stmt = query_filter.filter(stmt)
        stmt = stmt.subquery()

        date_range_cte = self._generate_date_range_cte(time_frame, query_filter)

        final_stmt = (
            select(
                date_range_cte.c.time_frame,
                func.coalesce(stmt.c.impressions, 0).label("impressions"),
                func.coalesce(stmt.c.advert_playouts, 0).label("advert_playouts"),
                func.coalesce(stmt.c.quantity, 0).label("quantity"),
            )
            .select_from(date_range_cte)
            .outerjoin(stmt, stmt.c.time_frame == date_range_cte.c.time_frame)
            .order_by(date_range_cte.c.time_frame)
        )

        return await paginate(self.session, final_stmt)<|MERGE_RESOLUTION|>--- conflicted
+++ resolved
@@ -174,100 +174,6 @@
 
         return await paginate(self.session, stmt, unique=False)
 
-<<<<<<< HEAD
-=======
-    async def get_average_impressions_per_geography(
-        self, time_frame: DateRangeEnum, query_filter: ImpressionFilter
-    ) -> Page[GeographyDecimalImpressionTimeFrameSchema]:
-        """
-        Get the average count of total impressions for each geography.
-
-        :param time_frame: Time frame to group the data.
-        :param query_filter: Filter object.
-        :return: Average count of impressions per geography.
-        """
-        stmt_time_frame = label("time_frame", func.date_trunc(time_frame.value, self.sql_model.date))
-        stmt_avg_total_impressions = label("impressions", func.avg(self.sql_model.total_impressions))
-        stmt_geography_object = func.jsonb_build_object(
-            "id", Geography.id, "name", Geography.name, "postcode", Geography.postcode
-        ).label("geography")
-
-        stmt = (
-            select(
-                stmt_time_frame,
-                stmt_avg_total_impressions,
-                stmt_geography_object,
-            )
-            .join(MachineImpression, MachineImpression.impression_device_number == self.sql_model.device_number)
-            .join(Machine, Machine.id == MachineImpression.machine_id)
-            .join(Geography, Geography.id == Machine.geography_id)
-            .group_by(stmt_time_frame, Geography.id)
-            .order_by(stmt_time_frame)
-        )
-
-        stmt = query_filter.filter(stmt)
-        stmt = stmt.subquery()
-
-        date_range_cte = self._generate_date_range_cte(time_frame, query_filter)
-
-        final_stmt = (
-            select(
-                func.jsonb_build_object(
-                    "time_frame",
-                    date_range_cte.c.time_frame,
-                    "geographies",
-                    func.array_agg(
-                        func.jsonb_build_object(
-                            "geography", stmt.c.geography, "impressions", func.coalesce(stmt.c.impressions, 0)
-                        )
-                    ),
-                )
-            )
-            .select_from(date_range_cte)
-            .outerjoin(stmt, stmt.c.time_frame == date_range_cte.c.time_frame)
-            .where(stmt.c.geography.isnot(None))
-            .group_by(date_range_cte.c.time_frame)
-            .order_by(date_range_cte.c.time_frame)
-        )
-
-        return await paginate(self.session, final_stmt, unique=False)
-
-    async def export(self, query_filter: ExportImpressionFilter) -> list[Impression]:
-        """
-        Export impression data. This method is used to export sales data in different formats.
-        It returns a list of sales objects based on the filter.
-
-        :param query_filter: Filter object.
-
-        :return: List of sales objects.
-        """
-        stmt = (
-            select(
-                label("Impression ID", self.sql_model.id),
-                label("Device Number", self.sql_model.device_number),
-                label("Venue name", self.sql_model.source_system),
-                label("Geography", Geography.name),
-                label("Total Impressions", self.sql_model.total_impressions),
-                label("Machine ID", Machine.id),
-                label("Machine Name", Machine.name),
-                label("Date", self.sql_model.date),
-            )
-            .select_from(self.sql_model)
-            .outerjoin(MachineImpression, MachineImpression.impression_device_number == self.sql_model.device_number)
-            .outerjoin(Machine, Machine.id == MachineImpression.machine_id)
-            .outerjoin(Geography, Geography.id == Machine.geography_id)
-            .order_by(self.sql_model.date)
-        )
-
-        if query_filter.geography_id__in:
-            stmt = stmt.where(Geography.id.in_(query_filter.geography_id__in or []))
-            setattr(query_filter, "geography_id__in", None)
-
-        stmt = query_filter.filter(stmt)
-
-        return (await self.session.execute(stmt)).mappings().all()  # type: ignore
-
->>>>>>> b09772b9
     async def get_exposure(self, query_filter: ImpressionFilter) -> Page[ExposurePerRangeSchema]:
         """
         Get an exposure time and its corresponding date.
