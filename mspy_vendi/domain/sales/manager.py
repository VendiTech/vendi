--- conflicted
+++ resolved
@@ -63,7 +63,6 @@
 
         return stmt
 
-<<<<<<< HEAD
     def _generate_product_category_query(self, query_filter: BaseFilter, stmt: Select) -> Select:
         """
         Generate query to filter by product_id field.
@@ -85,10 +84,7 @@
 
         return stmt
 
-    def _generate_user_filtration_query(self, user: User, stmt: Select) -> Select:
-=======
     def _generate_user_query(self, query_filter: BaseFilter, user: User, stmt: Select) -> Select:
->>>>>>> ef9613b2
         """
         Generate query to filter by assigned Machines.
         It makes a join with User table to filter by assigned Machines.
@@ -226,31 +222,19 @@
         """
         stmt = select(func.sum(self.sql_model.quantity).label("quantity"))
 
-<<<<<<< HEAD
-        stmt = select(stmt_total_quantity)
-        stmt = self._generate_geography_query(query_filter, stmt)
+        stmt = self._generate_geography_query(query_filter, stmt, modify_filter=False)
+        stmt = self._generate_user_query(query_filter, user, stmt)
         stmt = self._generate_product_category_query(query_filter, stmt)
-        stmt = query_filter.filter(stmt).subquery(name="current_month")
-=======
-        stmt = self._generate_geography_query(query_filter, stmt, modify_filter=False)
-        stmt = self._generate_user_query(query_filter, user, stmt)
-
-        setattr(query_filter, "geography_id__in", None)
-        stmt = query_filter.filter(stmt)
->>>>>>> ef9613b2
+
+        setattr(query_filter, "geography_id__in", None)
+        stmt = query_filter.filter(stmt)
 
         stmt_previous_month_stat = select(func.sum(self.sql_model.quantity).label("previous_month_statistic"))
         query_filter = self._generate_previous_month_filter(query_filter)
 
-<<<<<<< HEAD
-        stmt_previous_month = select(stmt_previous_month_stat)
-        stmt_previous_month = self._generate_geography_query(query_filter, stmt_previous_month)
-        stmt_previous_month = self._generate_product_category_query(query_filter, stmt_previous_month)
-        stmt_previous_month = query_filter.filter(stmt_previous_month).subquery(name="previous_month")
-=======
         stmt_previous_month_stat = self._generate_geography_query(query_filter, stmt_previous_month_stat)
         stmt_previous_month_stat = self._generate_user_query(query_filter, user, stmt_previous_month_stat)
->>>>>>> ef9613b2
+        stmt_previous_month_stat = self._generate_product_category_query(query_filter, stmt_previous_month_stat)
 
         setattr(query_filter, "geography_id__in", None)
         stmt_previous_month_stat = query_filter.filter(stmt_previous_month_stat)
@@ -285,15 +269,11 @@
 
         stmt = select(stmt_time_frame, stmt_sum_quantity).group_by(stmt_time_frame).order_by(stmt_time_frame)
 
-<<<<<<< HEAD
-        stmt = self._generate_geography_query(query_filter, stmt)
+        stmt = self._generate_geography_query(query_filter, stmt, modify_filter=False)
+        stmt = self._generate_user_query(query_filter, user, stmt)
         stmt = self._generate_product_category_query(query_filter, stmt)
-=======
-        stmt = self._generate_geography_query(query_filter, stmt, modify_filter=False)
-        stmt = self._generate_user_query(query_filter, user, stmt)
-
-        setattr(query_filter, "geography_id__in", None)
->>>>>>> ef9613b2
+
+        setattr(query_filter, "geography_id__in", None)
         stmt = query_filter.filter(stmt)
         stmt = stmt.subquery()
 
@@ -320,15 +300,9 @@
         """
         stmt = select(func.avg(self.sql_model.quantity).label("quantity"))
 
-<<<<<<< HEAD
-        stmt = select(stmt_avg_quantity)
-        stmt = self._generate_geography_query(query_filter, stmt)
+        stmt = self._generate_geography_query(query_filter, stmt, modify_filter=False)
+        stmt = self._generate_user_query(query_filter, user, stmt)
         stmt = self._generate_product_category_query(query_filter, stmt)
-        stmt = query_filter.filter(stmt).subquery()
-=======
-        stmt = self._generate_geography_query(query_filter, stmt, modify_filter=False)
-        stmt = self._generate_user_query(query_filter, user, stmt)
->>>>>>> ef9613b2
 
         setattr(query_filter, "geography_id__in", None)
         stmt = query_filter.filter(stmt)
@@ -336,15 +310,9 @@
         stmt_previous_month_stat = select(func.avg(self.sql_model.quantity).label("previous_month_statistic"))
         query_filter = self._generate_previous_month_filter(query_filter)
         stmt_previous_month_stat = self._generate_geography_query(query_filter, stmt_previous_month_stat)
-
-<<<<<<< HEAD
-        stmt_previous_month = select(stmt_previous_month_stat)
-        stmt_previous_month = self._generate_geography_query(query_filter, stmt_previous_month)
-        stmt_previous_month = self._generate_product_category_query(query_filter, stmt_previous_month)
-        stmt_previous_month = query_filter.filter(stmt_previous_month).subquery()
-=======
+        stmt_previous_month_stat = self._generate_product_category_query(query_filter, stmt_previous_month_stat)
+
         stmt_previous_month_stat = query_filter.filter(stmt_previous_month_stat)
->>>>>>> ef9613b2
 
         current_month_result = await self.session.scalar(stmt) or 0
         previous_month_result = await self.session.scalar(stmt_previous_month_stat) or 0
@@ -376,15 +344,11 @@
 
         stmt = select(stmt_time_frame, stmt_avg_quantity).group_by(stmt_time_frame)
 
-<<<<<<< HEAD
-        stmt = self._generate_geography_query(query_filter, stmt)
+        stmt = self._generate_geography_query(query_filter, stmt, modify_filter=False)
+        stmt = self._generate_user_query(query_filter, user, stmt)
         stmt = self._generate_product_category_query(query_filter, stmt)
-=======
-        stmt = self._generate_geography_query(query_filter, stmt, modify_filter=False)
-        stmt = self._generate_user_query(query_filter, user, stmt)
-
-        setattr(query_filter, "geography_id__in", None)
->>>>>>> ef9613b2
+
+        setattr(query_filter, "geography_id__in", None)
         stmt = query_filter.filter(stmt)
         stmt = stmt.subquery()
 
@@ -416,25 +380,19 @@
 
         stmt = (
             select(stmt_category_id, stmt_category_name, stmt_sum_category_quantity)
+            .join(Product, Product.id == self.sql_model.product_id)
+            .join(ProductCategory, ProductCategory.id == Product.product_category_id)
             .group_by(stmt_category_name, stmt_category_id)
             .order_by(stmt_sum_category_quantity.desc())
         )
 
-<<<<<<< HEAD
+        stmt = self._generate_geography_query(query_filter, stmt, modify_filter=False)
+        stmt = self._generate_user_query(query_filter, user, stmt)
+
         if query_filter.product_category_id__in:
-            stmt = self._generate_product_category_query(query_filter, stmt)
-        else:
-            stmt = stmt.join(Product, Product.id == self.sql_model.product_id).join(
-                ProductCategory, ProductCategory.id == Product.product_category_id
-            )
-
-        stmt = self._generate_geography_query(query_filter, stmt)
-=======
-        stmt = self._generate_geography_query(query_filter, stmt, modify_filter=False)
-        stmt = self._generate_user_query(query_filter, user, stmt)
-
-        setattr(query_filter, "geography_id__in", None)
->>>>>>> ef9613b2
+            stmt = stmt.where(Product.id.in_(query_filter.product_category_id__in or []))
+
+        setattr(query_filter, "geography_id__in", None)
         stmt = query_filter.filter(stmt)
 
         return await paginate(self.session, stmt)
@@ -459,25 +417,19 @@
 
         subquery = (
             select(stmt_category_id, stmt_category_name, stmt_sale_date, stmt_sum_quantity)
+            .join(Product, Product.id == self.sql_model.product_id)
+            .join(ProductCategory, ProductCategory.id == Product.product_category_id)
             .group_by(stmt_category_name, stmt_sale_date, stmt_category_id)
             .order_by(stmt_category_name, stmt_sale_date)
         )
 
-<<<<<<< HEAD
-        if query_filter.product_category_id__in:
-            subquery = self._generate_product_category_query(query_filter, subquery)
-        else:
-            subquery = subquery.join(Product, Product.id == self.sql_model.product_id).join(
-                ProductCategory, ProductCategory.id == Product.product_category_id
-            )
-
-        subquery = self._generate_geography_query(query_filter, subquery)
-=======
         subquery = self._generate_geography_query(query_filter, subquery, modify_filter=False)
         subquery = self._generate_user_query(query_filter, user, subquery)
 
-        setattr(query_filter, "geography_id__in", None)
->>>>>>> ef9613b2
+        if query_filter.product_category_id__in:
+            subquery = subquery.where(Product.id.in_(query_filter.product_category_id__in or []))
+
+        setattr(query_filter, "geography_id__in", None)
         subquery = query_filter.filter(subquery).subquery()
 
         stmt = (
@@ -519,15 +471,11 @@
 
         stmt = select(self.sql_model.sale_time)
 
-<<<<<<< HEAD
-        stmt = self._generate_geography_query(query_filter, stmt)
+        stmt = self._generate_geography_query(query_filter, stmt, modify_filter=False)
+        stmt = self._generate_user_query(query_filter, user, stmt)
         stmt = self._generate_product_category_query(query_filter, stmt)
-=======
-        stmt = self._generate_geography_query(query_filter, stmt, modify_filter=False)
-        stmt = self._generate_user_query(query_filter, user, stmt)
-
-        setattr(query_filter, "geography_id__in", None)
->>>>>>> ef9613b2
+
+        setattr(query_filter, "geography_id__in", None)
         stmt = query_filter.filter(stmt)
 
         result = await self.session.execute(stmt)
@@ -564,15 +512,11 @@
             Product, Product.id == self.sql_model.product_id
         )
 
-<<<<<<< HEAD
-        stmt = self._generate_geography_query(query_filter, stmt)
+        stmt = self._generate_geography_query(query_filter, stmt, modify_filter=False)
+        stmt = self._generate_user_query(query_filter, user, stmt)
         stmt = self._generate_product_category_query(query_filter, stmt)
-=======
-        stmt = self._generate_geography_query(query_filter, stmt, modify_filter=False)
-        stmt = self._generate_user_query(query_filter, user, stmt)
-
-        setattr(query_filter, "geography_id__in", None)
->>>>>>> ef9613b2
+
+        setattr(query_filter, "geography_id__in", None)
         stmt = query_filter.filter(stmt)
 
         result = await self.session.execute(stmt)
@@ -607,15 +551,17 @@
         stmt_time_frame = label("time_frame", func.date_trunc(time_frame.value, self.sql_model.sale_date))
         stmt_units = label("units", func.sum(self.sql_model.quantity * Product.price))
 
-        sales_subquery = select(stmt_time_frame, stmt_units).group_by(stmt_time_frame)
-
-        if query_filter.product_category_id__in:
-            sales_subquery = self._generate_product_category_query(query_filter, sales_subquery)
-        else:
-            sales_subquery = sales_subquery.join(Product, Product.id == self.sql_model.product_id)
+        sales_subquery = (
+            select(stmt_time_frame, stmt_units)
+            .join(Product, Product.id == self.sql_model.product_id)
+            .group_by(stmt_time_frame)
+        )
 
         sales_subquery = self._generate_geography_query(query_filter, sales_subquery, modify_filter=False)
         sales_subquery = self._generate_user_query(query_filter, user, sales_subquery)
+
+        if query_filter.product_category_id__in:
+            sales_subquery = sales_subquery.where(Product.id.in_(query_filter.product_category_id__in or []))
 
         setattr(query_filter, "geography_id__in", None)
         sales_subquery = query_filter.filter(sales_subquery).subquery()
@@ -635,59 +581,44 @@
         """
         Get the filtered units (quantity * price) sold and statistics for the previous month.
 
-<<<<<<< HEAD
         This method calculates the total units sold (quantity * price) for the current month
         and the previous month based on the provided filter.
 
         :param query_filter: Filter object to apply time range and geographical filters.
+        :param user: Current user.
         :return: Units sold statistics, including current month and previous month data.
-=======
-        :param query_filter: Filter object.
-        :param user: Current user.
-        :return: Units sold statistic.
->>>>>>> ef9613b2
         """
         stmt_units = label("units", func.sum(self.sql_model.quantity * Product.price))
         stmt_previous_month_units = label("previous_month_stat", func.sum(self.sql_model.quantity * Product.price))
 
-        stmt = select(stmt_units)
+        stmt = select(stmt_units).join(Product, Product.id == self.sql_model.product_id)
+        stmt = self._generate_geography_query(query_filter, stmt)
 
         if query_filter.product_category_id__in:
-            stmt = self._generate_product_category_query(query_filter, stmt)
-        else:
-            stmt = stmt.join(Product, Product.id == self.sql_model.product_id)
-
-        stmt = self._generate_geography_query(query_filter, stmt)
-        stmt = query_filter.filter(stmt).subquery()
-
+            stmt = stmt.where(Product.id.in_(query_filter.product_category_id__in or []))
+
+        stmt = query_filter.filter(stmt)
+
+        stmt_previous_month_stat = select(stmt_previous_month_units).join(
+            Product, Product.id == self.sql_model.product_id
+        )
         query_filter = self._generate_previous_month_filter(query_filter)
-
-        stmt_previous_month_stat = select(stmt_previous_month_units)
-
-        if query_filter.product_category_id__in:
-            stmt_previous_month_stat = self._generate_product_category_query(query_filter, stmt_previous_month_stat)
-        else:
-            stmt_previous_month_stat = stmt_previous_month_stat.join(Product, Product.id == self.sql_model.product_id)
-
         stmt_previous_month_stat = self._generate_geography_query(query_filter, stmt_previous_month_stat)
-        stmt_previous_month_stat = query_filter.filter(stmt_previous_month_stat).subquery()
-
-        final_stmt = select(
-            func.coalesce(stmt.c.units, 0).label("units"),
-            func.coalesce(stmt_previous_month_stat.c.previous_month_stat, 0).label("previous_month_statistic"),
-        )
-
-<<<<<<< HEAD
-        return (await self.session.execute(final_stmt)).mappings().one_or_none()  # type: ignore
-
-    async def get_sales_quantity_per_geography(self, query_filter: SaleFilter) -> Page[GeographyDecimalQuantitySchema]:
-=======
+        stmt_previous_month_stat = query_filter.filter(stmt_previous_month_stat)
+
+        current_month_result = await self.session.scalar(stmt) or 0
+        previous_month_result = await self.session.scalar(stmt_previous_month_stat) or 0
+
+        return UnitsStatisticSchema(
+            units=current_month_result,
+            previous_month_statistic=previous_month_result,
+        )
+
     async def get_sales_quantity_per_geography(
         self,
         query_filter: SaleFilter,
         user: User,
     ) -> Page[GeographyDecimalQuantitySchema]:
->>>>>>> ef9613b2
         """
         Get the total and average sales quantity across geography locations.
 
@@ -719,12 +650,6 @@
             .order_by(Geography.id)
         )
 
-<<<<<<< HEAD
-        stmt = self._generate_geography_query(query_filter, stmt)
-        if query_filter.geography_id__in:
-            stmt = stmt.where(Geography.id.in_(query_filter.geography_id__in or []))
-            setattr(query_filter, "geography_id__in", None)
-=======
         if query_filter.geography_id__in:
             stmt = stmt.where(Geography.id.in_(query_filter.geography_id__in))
             setattr(query_filter, "geography_id__in", None)
@@ -732,7 +657,7 @@
         if not user.is_superuser:
             stmt = stmt.join(MachineUser, MachineUser.machine_id == Machine.id).where(MachineUser.user_id == user.id)
 
->>>>>>> ef9613b2
+        stmt = self._generate_product_category_query(query_filter, stmt)
         stmt = query_filter.filter(stmt)
 
         return await paginate(self.session, stmt, unique=False)
@@ -763,13 +688,6 @@
         )
 
         if query_filter.geography_id__in:
-<<<<<<< HEAD
-            stmt = self._generate_geography_query(query_filter, stmt)
-        else:
-            stmt = stmt.join(Machine, Machine.id == MachineUser.machine_id)
-
-        stmt = self._generate_product_category_query(query_filter, stmt)
-=======
             stmt = stmt.join(Geography, Geography.id == Machine.geography_id).where(
                 Geography.id.in_(query_filter.geography_id__in)
             )
@@ -777,8 +695,8 @@
 
         if not user.is_superuser:
             stmt = stmt.where(MachineUser.user_id == user.id)
->>>>>>> ef9613b2
-
+
+        stmt = self._generate_product_category_query(query_filter, stmt)
         stmt = query_filter.filter(stmt)
 
         result = await self.session.execute(stmt)
@@ -805,15 +723,12 @@
 
         stmt = select(stmt_sum_quantity, stmt_source_system).group_by(stmt_source_system).order_by(stmt_source_system)
 
-<<<<<<< HEAD
-        stmt = self._generate_geography_query(query_filter, stmt)
+        stmt = self._generate_geography_query(query_filter, stmt, modify_filter=False)
+        stmt = self._generate_user_query(query_filter, user, stmt)
+
+        setattr(query_filter, "geography_id__in", None)
+
         stmt = self._generate_product_category_query(query_filter, stmt)
-=======
-        stmt = self._generate_geography_query(query_filter, stmt, modify_filter=False)
-        stmt = self._generate_user_query(query_filter, user, stmt)
-
-        setattr(query_filter, "geography_id__in", None)
->>>>>>> ef9613b2
         stmt = query_filter.filter(stmt)
 
         return await paginate(self.session, stmt)
@@ -845,25 +760,20 @@
                 stmt_product_name,
                 stmt_sale_date,
             )
+            .join(Product, Product.id == self.sql_model.product_id)
+            .join(ProductCategory, ProductCategory.id == Product.product_category_id)
             .group_by(stmt_category_id, stmt_category_name, stmt_product_id, stmt_product_name)
             .order_by(desc(stmt_sale_date))
         )
 
-<<<<<<< HEAD
+        stmt = self._generate_geography_query(query_filter, stmt, modify_filter=False)
+        stmt = self._generate_user_query(query_filter, user, stmt)
+
+        setattr(query_filter, "geography_id__in", None)
+
         if query_filter.product_category_id__in:
-            stmt = self._generate_product_category_query(query_filter, stmt)
-        else:
-            stmt = stmt.join(Product, Product.id == self.sql_model.product_id).join(
-                ProductCategory, ProductCategory.id == Product.product_category_id
-            )
-
-        stmt = self._generate_geography_query(query_filter, stmt)
-=======
-        stmt = self._generate_geography_query(query_filter, stmt, modify_filter=False)
-        stmt = self._generate_user_query(query_filter, user, stmt)
-
-        setattr(query_filter, "geography_id__in", None)
->>>>>>> ef9613b2
+            stmt = stmt.where(Product.id.in_(query_filter.product_category_id__in or []))
+
         stmt = query_filter.filter(stmt)
 
         return await paginate(self.session, stmt)
@@ -930,6 +840,7 @@
 
         stmt = (
             select(stmt_products_count, stmt_geography_object)
+            .join(Product, Product.id == self.sql_model.product_id)
             .join(Machine, Machine.id == self.sql_model.machine_id)
             .join(Geography, Geography.id == Machine.geography_id)
             .select_from(self.sql_model)
@@ -952,18 +863,6 @@
             .group_by(stmt.c.geography)
         )
 
-<<<<<<< HEAD
-        if query_filter.product_category_id__in:
-            final_stmt = self._generate_product_category_query(query_filter, final_stmt)
-        else:
-            final_stmt = final_stmt.join(Product, Product.id == self.sql_model.product_id)
-
-        if query_filter.geography_id__in:
-            final_stmt = final_stmt.where(Geography.id.in_(query_filter.geography_id__in or []))
-            setattr(query_filter, "geography_id__in", None)
-
-=======
->>>>>>> ef9613b2
         final_stmt = query_filter.filter(final_stmt)
 
         return await paginate(self.session, final_stmt, unique=False)