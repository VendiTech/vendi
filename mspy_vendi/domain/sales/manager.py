--- conflicted
+++ resolved
@@ -1,22 +1,15 @@
-<<<<<<< HEAD
-from fastapi_pagination.ext.sqlalchemy import paginate
-from sqlalchemy import CTE, Date, Select, cast, func, label, select, text
-
-from mspy_vendi.core.enums.date_range import DateRangeEnum
-from mspy_vendi.core.exceptions.base_exception import NotFoundError
-from mspy_vendi.core.filter import BaseFilter
-from mspy_vendi.core.manager import CRUDManager
-from mspy_vendi.core.pagination import Page
-=======
 from typing import Any
 
 from fastapi_filter.contrib.sqlalchemy import Filter
 from fastapi_pagination import Page
 from fastapi_pagination.ext.sqlalchemy import paginate
+from sqlalchemy import CTE, Date, Select, cast, func, label, select, text
 from sqlalchemy.orm import joinedload
 
+from mspy_vendi.core.enums.date_range import DateRangeEnum
+from mspy_vendi.core.exceptions.base_exception import NotFoundError
+from mspy_vendi.core.filter import BaseFilter
 from mspy_vendi.core.manager import CRUDManager, Model, Schema
->>>>>>> 0e308974
 from mspy_vendi.db import Sale
 from mspy_vendi.domain.geographies.models import Geography
 from mspy_vendi.domain.machines.models import Machine
@@ -32,7 +25,30 @@
 class SaleManager(CRUDManager):
     sql_model = Sale
 
-<<<<<<< HEAD
+    async def get_all(
+        self,
+        query_filter: Filter | None = None,
+        raw_result: bool = False,
+        is_unique: bool = False,
+        **_: Any,
+    ) -> Page[Schema] | list[Model]:
+        stmt = self.get_query().options(
+            joinedload(Sale.product),
+            joinedload(Sale.machine),
+        )
+
+        if query_filter:
+            stmt = query_filter.filter(stmt)
+            stmt = query_filter.sort(stmt)
+
+        if raw_result:
+            if is_unique:
+                return (await self.session.execute(stmt)).unique().all()  # type: ignore
+
+            return (await self.session.scalars(stmt)).all()  # type: ignore
+
+        return await paginate(self.session, stmt)
+
     def _generate_geography_query(self, query_filter: BaseFilter, stmt: Select) -> Select:
         """
         Generate query to filter by geography_id field.
@@ -175,29 +191,4 @@
             .order_by(date_range_cte.c.time_frame)
         )
 
-        return await paginate(self.session, final_stmt)
-=======
-    async def get_all(
-        self,
-        query_filter: Filter | None = None,
-        raw_result: bool = False,
-        is_unique: bool = False,
-        **_: Any,
-    ) -> Page[Schema] | list[Model]:
-        stmt = self.get_query().options(
-            joinedload(Sale.product),
-            joinedload(Sale.machine),
-        )
-
-        if query_filter:
-            stmt = query_filter.filter(stmt)
-            stmt = query_filter.sort(stmt)
-
-        if raw_result:
-            if is_unique:
-                return (await self.session.execute(stmt)).unique().all()  # type: ignore
-
-            return (await self.session.scalars(stmt)).all()  # type: ignore
-
-        return await paginate(self.session, stmt)
->>>>>>> 0e308974
+        return await paginate(self.session, final_stmt)