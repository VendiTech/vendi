from datetime import time
from typing import Any

from fastapi_filter.contrib.sqlalchemy import Filter
from fastapi_pagination import Page
from fastapi_pagination.ext.sqlalchemy import paginate
from sqlalchemy import CTE, Date, Select, cast, func, label, select, text
from sqlalchemy.orm import joinedload

from mspy_vendi.core.enums.date_range import DateRangeEnum
from mspy_vendi.core.exceptions.base_exception import NotFoundError
from mspy_vendi.core.filter import BaseFilter
from mspy_vendi.core.manager import CRUDManager, Model, Schema
from mspy_vendi.db import Sale
from mspy_vendi.domain.geographies.models import Geography
from mspy_vendi.domain.machines.models import Machine, MachineUser
from mspy_vendi.domain.product_category.models import ProductCategory
from mspy_vendi.domain.products.models import Product
from mspy_vendi.domain.sales.filter import ExportSaleFilter, SaleFilter, StatisticDateRangeFilter
from mspy_vendi.domain.sales.schemas import (
    BaseQuantitySchema,
    CategoryProductQuantitySchema,
    CategoryTimeFrameSalesSchema,
    ConversionRateSchema,
    DailyTimePeriodEnum,
    DecimalQuantitySchema,
    DecimalTimeFrameSalesSchema,
    GeographyDecimalQuantitySchema,
    TimeFrameSalesSchema,
    TimePeriodEnum,
    TimePeriodSalesCountSchema,
    TimePeriodSalesRevenueSchema,
    UnitsTimeFrameSchema,
    VenueSalesQuantitySchema,
)
from mspy_vendi.domain.user.models import User


class SaleManager(CRUDManager):
    sql_model = Sale

    async def get_all(
        self,
        query_filter: Filter | None = None,
        raw_result: bool = False,
        is_unique: bool = False,
        **_: Any,
    ) -> Page[Schema] | list[Model]:
        stmt = self.get_query().options(
            joinedload(Sale.product),
            joinedload(Sale.machine),
        )

        if query_filter:
            stmt = query_filter.filter(stmt)
            stmt = query_filter.sort(stmt)

        if raw_result:
            if is_unique:
                return (await self.session.execute(stmt)).unique().all()  # type: ignore

            return (await self.session.scalars(stmt)).all()  # type: ignore

        return await paginate(self.session, stmt)

    def _generate_geography_query(self, query_filter: BaseFilter, stmt: Select) -> Select:
        """
        Generate query to filter by geography_id field.
        It makes a join with Machine and Geography tables to filter by geography_id field.

        :param query_filter: Filter object.
        :param stmt: Current statement.

        :return: New statement with the filter applied.
        """
        if query_filter.geography_id__in:
            stmt = (
                stmt.join(Machine, Machine.id == self.sql_model.machine_id)
                .join(Geography, Geography.id == Machine.geography_id)
                .where(Geography.id.in_(query_filter.geography_id__in))
            )
            # We do it to ignore the field inside the filter block
            setattr(query_filter, "geography_id__in", None)

        return stmt

    def _generate_user_filtration_query(self, user: User, stmt: Select) -> Select:
        """
        Generate a query to filter by machine_id related to current User

        :param user: Current User.
        :param stmt: Current statement.
        :return: New statement with the filter applied.
        """
        return (
            stmt.join(Machine, Machine.id == self.sql_model.machine_id)
            .join(MachineUser, MachineUser.machine_id == Machine.id)
            .where(MachineUser.user_id == user.id)
        )

    @staticmethod
    def _generate_date_range_cte(time_frame: DateRangeEnum, query_filter: StatisticDateRangeFilter) -> CTE:
        """
        Generate CTE with date range.
        It uses generate_series function to generate a range of dates between date_from and date_to.

        :param time_frame: Time frame to group the data.
        :param query_filter: Filter object.

        :return: CTE with the date range.
        """
        return select(
            func.generate_series(
                func.date_trunc(time_frame.value, cast(query_filter.date_from, Date)),
                cast(query_filter.date_to, Date),
                text(f"'{time_frame.interval}'"),
            ).label("time_frame")
        ).cte()

    @staticmethod
    def _get_time_periods(
        time_period: type[TimePeriodEnum] | type[DailyTimePeriodEnum],
    ) -> dict[str, tuple[time, time]]:
        """
        Generate a dictionary mapping time period names to start and end times.

        :param time_period: An enum class defining time periods.
        :return: A dictionary where keys are period names and values are tuples of (start_time, end_time).
        """
        return {period.name: (period.start, period.end) for period in time_period}

    async def get_sales_quantity_by_product(self, query_filter: SaleFilter) -> BaseQuantitySchema:
        """
        Get the total quantity of sales by product|s.
        Calculate the sum of the quantity field. If no sales are found, raise a NotFoundError.

        :param user: Current user.
        :param query_filter: Filter object.

        :return: Total quantity of sales.
        """
        stmt = select(func.sum(self.sql_model.quantity).label("quantity"))

        stmt = self._generate_geography_query(query_filter, stmt)
        stmt = query_filter.filter(stmt)

        if (
            not (result := (await self.session.execute(stmt)).mappings().one_or_none())
            or result.get("quantity") is None
        ):
            raise NotFoundError(detail="No sales were find.")

        return result  # type: ignore

    async def get_sales_quantity_per_range(
        self,
        time_frame: DateRangeEnum,
        query_filter: SaleFilter,
    ) -> Page[TimeFrameSalesSchema]:
        """
        Get the total quantity of sales per time frame.
        Calculate the sum of the quantity field and group by the time frame.
        If no sales are found, raise a NotFoundError.

        :param user: Current user.
        :param time_frame: Time frame to group the data.
        :param query_filter: Filter object.

        :return: Total quantity of sales per time frame.
        """
        stmt_time_frame = label("time_frame", func.date_trunc(time_frame.value, self.sql_model.sale_date))
        stmt_sum_quantity = label("quantity", func.sum(self.sql_model.quantity))

        stmt = select(stmt_time_frame, stmt_sum_quantity).group_by(stmt_time_frame).order_by(stmt_time_frame)

        stmt = self._generate_geography_query(query_filter, stmt)
        stmt = query_filter.filter(stmt)
        stmt = stmt.subquery()

        date_range_cte = self._generate_date_range_cte(time_frame, query_filter)

        final_stmt = (
            select(date_range_cte.c.time_frame, func.coalesce(stmt.c.quantity, 0).label("quantity"))
            .select_from(date_range_cte)
            .outerjoin(stmt, stmt.c.time_frame == date_range_cte.c.time_frame)
            .order_by(date_range_cte.c.time_frame)
        )

        return await paginate(self.session, final_stmt)

    async def get_average_sales_across_machines(self, query_filter: SaleFilter) -> DecimalQuantitySchema:
        """
        Get the average quantity of sales across machines.
        Calculate the average of the quantity field. If no sales are found, raise a NotFoundError.

        :param user: Current user.
        :param query_filter: Filter object.

        :return: Average quantity of sales.
        """
        stmt = select(func.avg(self.sql_model.quantity).label("quantity"))

        stmt = self._generate_geography_query(query_filter, stmt)
        stmt = query_filter.filter(stmt)

        if (
            not (result := (await self.session.execute(stmt)).mappings().one_or_none())
            or result.get("quantity") is None
        ):
            raise NotFoundError(detail="No sales were find.")

        return result  # type: ignore

    async def get_average_sales_per_range(
        self,
        time_frame: DateRangeEnum,
        query_filter: SaleFilter,
    ) -> Page[DecimalTimeFrameSalesSchema]:
        """
        Get the average quantity of sales per time frame.
        Calculate the average of the quantity field and group by the time frame.
        If no sales are found, raise a NotFoundError.

        :param user: Current user.
        :param time_frame: Time frame to group the data.
        :param query_filter: Filter object.

        :return: Average quantity of sales per time frame.
        """
        stmt_time_frame = label("time_frame", func.date_trunc(time_frame.value, self.sql_model.sale_date))
        stmt_avg_quantity = label("quantity", func.avg(self.sql_model.quantity))

        stmt = select(stmt_time_frame, stmt_avg_quantity).group_by(stmt_time_frame)

        stmt = self._generate_geography_query(query_filter, stmt)
        stmt = query_filter.filter(stmt)
        stmt = stmt.subquery()

        date_range_cte = self._generate_date_range_cte(time_frame, query_filter)

        final_stmt = (
            select(date_range_cte.c.time_frame, func.coalesce(stmt.c.quantity, 0).label("quantity"))
            .select_from(date_range_cte)
            .outerjoin(stmt, stmt.c.time_frame == date_range_cte.c.time_frame)
            .order_by(date_range_cte.c.time_frame)
        )

        return await paginate(self.session, final_stmt)

    async def get_sales_quantity_per_category(self, query_filter: SaleFilter) -> Page[CategoryProductQuantitySchema]:
        """
        Get the sales quantity for each product category.

        :param user: Current user.
        :param query_filter: Filter object.

        :return: A paginated list with each product category's quantity.
        """
        stmt_category_name = label("category_name", ProductCategory.name)
        stmt_category_id = label("category_id", ProductCategory.id)
        stmt_sum_category_quantity = label("quantity", func.sum(self.sql_model.quantity))

        stmt = (
            select(stmt_category_id, stmt_category_name, stmt_sum_category_quantity)
            .join(Product, Product.id == self.sql_model.product_id)
            .join(ProductCategory, ProductCategory.id == Product.product_category_id)
            .group_by(stmt_category_name, stmt_category_id)
            .order_by(stmt_sum_category_quantity.desc())
        )

        stmt = self._generate_geography_query(query_filter, stmt)
        stmt = query_filter.filter(stmt)

        return await paginate(self.session, stmt)

    async def get_sales_category_quantity_per_time_frame(
        self,
        query_filter: SaleFilter,
    ) -> Page[CategoryTimeFrameSalesSchema]:
        """
        Get the sales quantity per day for each product category.

        :param user: Current user.
        :param query_filter: Filter object.

        :return: A paginated list with each product category's sales quantity over time.
        """
        stmt_category_name = label("category_name", ProductCategory.name)
        stmt_category_id = label("category_id", ProductCategory.id)
        stmt_sale_date = label("time_frame", func.date_trunc("day", self.sql_model.sale_date))
        stmt_sum_quantity = label("quantity", func.sum(self.sql_model.quantity))

        subquery = (
            select(stmt_category_id, stmt_category_name, stmt_sale_date, stmt_sum_quantity)
            .join(Product, Product.id == self.sql_model.product_id)
            .join(ProductCategory, ProductCategory.id == Product.product_category_id)
            .group_by(stmt_category_name, stmt_sale_date, stmt_category_id)
            .order_by(stmt_category_name, stmt_sale_date)
        )

        subquery = self._generate_geography_query(query_filter, subquery)
        subquery = query_filter.filter(subquery).subquery()

        stmt = (
            select(
                func.jsonb_build_object(
                    "category_id",
                    subquery.c.category_id,
                    "category_name",
                    subquery.c.category_name,
                    "sale_range",
                    func.array_agg(
                        func.jsonb_build_object("time_frame", subquery.c.time_frame, "quantity", subquery.c.quantity)
                    ),
                )
            )
            .group_by(subquery.c.category_name, subquery.c.category_id)
            .order_by(subquery.c.category_name)
        )

        return await paginate(self.session, stmt, unique=False)

    async def get_sales_count_per_time_period(
        self,
        time_period: type[DailyTimePeriodEnum],
        query_filter: SaleFilter,
    ) -> list[TimePeriodSalesCountSchema]:
        """
        Get the sales count for each time frame.
        e.g (6 AM - 6 PM, 6 PM - 8 PM, 8 AM - 10 PM, 10 PM - 12 AM, 12 AM - 2 AM, 2 AM - 6 AM).

        :param time_period: Enum object to map sales.
        :param user: Current user.
        :param query_filter: Filter object.

        :return: A list with sales count for each time period.
        """
        time_periods = self._get_time_periods(time_period)

        stmt = select(self.sql_model.sale_time)

        stmt = self._generate_geography_query(query_filter, stmt)
        stmt = query_filter.filter(stmt)

        result = await self.session.execute(stmt)
        sale_times = [row.sale_time for row in result.fetchall()]

        sales_by_period = {period: 0 for period in time_periods.keys()}

        for sale_time in sale_times:
            for period_name, (start, end) in time_periods.items():
                if start <= sale_time <= end:
                    sales_by_period[period_name] += 1
                    break

        return [{"time_period": period, "sales": count} for period, count in sales_by_period.items()]  # type: ignore

    async def get_sales_revenue_per_time_period(
        self,
        time_period: type[TimePeriodEnum],
        query_filter: SaleFilter,
    ) -> list[TimePeriodSalesRevenueSchema]:
        """
        Get the total sales revenue (quantity * price) for each time frame.

        :param time_period: Enum object to map sales.
        :param query_filter: Filter object.
        :return: A list with sales revenue for each time period.
        """
        time_periods = self._get_time_periods(time_period)

        stmt = select(self.sql_model.sale_time, (self.sql_model.quantity * Product.price).label("revenue")).join(
            Product, Product.id == self.sql_model.product_id
        )

        stmt = self._generate_geography_query(query_filter, stmt)
        stmt = query_filter.filter(stmt)

        result = await self.session.execute(stmt)
        rows = result.fetchall()

        revenue_by_period = {period: 0 for period in time_periods.keys()}

        for row in rows:
            sale_time, revenue = row.sale_time, row.revenue
            for period_name, (start, end) in time_periods.items():
                if start <= sale_time <= end:
                    revenue_by_period[period_name] += revenue
                    break

        return [{"time_period": period, "revenue": total} for period, total in revenue_by_period.items()]  # type: ignore

    async def get_units_sold(self, time_frame: DateRangeEnum, query_filter: SaleFilter) -> Page[UnitsTimeFrameSchema]:
        """
        Get the units (quantity * price) sold per each time frame.

        :param time_frame: Time frame to group the data.
        :param query_filter: Filter object.

        :return: Paginated list of units sold per each time frame.
        """
        stmt_time_frame = label("time_frame", func.date_trunc(time_frame.value, self.sql_model.sale_date))
        stmt_units = label("units", func.sum(self.sql_model.quantity * Product.price))

        sales_subquery = (
            select(stmt_time_frame, stmt_units)
            .join(Product, Product.id == self.sql_model.product_id)
            .group_by(stmt_time_frame)
        )

        sales_subquery = self._generate_geography_query(query_filter, sales_subquery)
        sales_subquery = query_filter.filter(sales_subquery).subquery()

        date_range_cte = self._generate_date_range_cte(time_frame, query_filter)

        final_stmt = (
            select(date_range_cte.c.time_frame, func.coalesce(sales_subquery.c.units, 0).label("units"))
            .select_from(date_range_cte)
            .outerjoin(sales_subquery, sales_subquery.c.time_frame == date_range_cte.c.time_frame)
            .order_by(date_range_cte.c.time_frame)
        )

        return await paginate(self.session, final_stmt)

    async def get_sales_quantity_per_geography(self, query_filter: SaleFilter) -> Page[GeographyDecimalQuantitySchema]:
        """
        Get the sales quantity across geography locations.

        :param query_filter: Filter object.
        :return: Paginated list of sales quantity across geography locations and geography objects.
        """
        stmt_sum_quantity = label("quantity", func.sum(self.sql_model.quantity))
        stmt_geography_id = label("id", Geography.id)
        stmt_geography_name = label("name", Geography.name)
        stmt_geography_postcode = label("postcode", Geography.postcode)

        stmt = (
            select(
                stmt_sum_quantity,
                func.jsonb_build_object(
                    "id",
                    stmt_geography_id,
                    "name",
                    stmt_geography_name,
                    "postcode",
                    stmt_geography_postcode,
                ).label("geography"),
            )
            .join(Machine, Machine.id == self.sql_model.machine_id)
            .join(Geography, stmt_geography_id == Machine.geography_id)
            .group_by(Geography.id)
            .order_by(Geography.id)
        )

        stmt = self._generate_geography_query(query_filter, stmt)
        stmt = query_filter.filter(stmt)

        return await paginate(self.session, stmt, unique=False)

    async def get_conversion_rate(self, query_filter: SaleFilter) -> ConversionRateSchema:
        """
        Get the conversion rate.

        :param query_filter: Filter object.
        :return: Count of new costumers (created_at >= date_from) and
                 count of returning customers (created_at < date_from).
        """
        stmt_customers_new = label(
            "customers_new",
            func.count(func.distinct(MachineUser.user_id)).filter(MachineUser.created_at >= query_filter.date_from),
        )
        stmt_customers_returning = label(
            "customers_returning",
            func.count(func.distinct(MachineUser.user_id)).filter(MachineUser.created_at < query_filter.date_from),
        )

        stmt = (
            select(stmt_customers_new, stmt_customers_returning)
            .join(Machine, Machine.id == MachineUser.machine_id)
            .join(Sale, Sale.machine_id == Machine.id)
        )
        stmt = self._generate_geography_query(query_filter, stmt)

        stmt = query_filter.filter(stmt)
        result = await self.session.execute(stmt)
        row = result.one()

        return ConversionRateSchema(customers_new=row.customers_new, customers_returning=row.customers_returning)

<<<<<<< HEAD
    async def export_sales(self, query_filter: ExportSaleFilter) -> list[Sale]:
        stmt = (
            select(
                label("Sale ID", self.sql_model.id),
                label("Venue name", self.sql_model.source_system),
                label("Geography", Geography.name),
                label("Product sold", Product.name),
                label("Product ID", self.sql_model.product_id),
                label("Machine ID", self.sql_model.machine_id),
                label("Machine Name", Machine.name),
                label("Date", self.sql_model.sale_date),
                label("Time", self.sql_model.sale_time),
            )
            .join(Product, Product.id == self.sql_model.product_id)
            .join(Machine, Machine.id == self.sql_model.machine_id)
            .join(Geography, Geography.id == Machine.geography_id)
            .order_by(self.sql_model.sale_date)
        )

        if query_filter.geography_id__in:
            stmt = stmt.where(Geography.id.in_(query_filter.geography_id__in or []))
            setattr(query_filter, "geography_id__in", None)

        stmt = query_filter.filter(stmt)

        return (await self.session.execute(stmt)).mappings().all()  # type: ignore
=======
    async def get_sales_by_venue_over_time(self, query_filter: SaleFilter) -> Page[VenueSalesQuantitySchema]:
        """
        Get the sales quantity by venue (source system id) over time.

        :param query_filter: Filter object.
        :return: Paginated list of sales quantity across venue objects.
        """
        stmt_sum_quantity = label("quantity", func.sum(self.sql_model.quantity))
        stmt_source_system_id = label("venue", self.sql_model.source_system_id)

        stmt = (
            select(stmt_sum_quantity, stmt_source_system_id)
            .group_by(stmt_source_system_id)
            .order_by(stmt_source_system_id)
        )

        stmt = self._generate_geography_query(query_filter, stmt)
        stmt = query_filter.filter(stmt)

        return await paginate(self.session, stmt)
>>>>>>> adb24a4a
<|MERGE_RESOLUTION|>--- conflicted
+++ resolved
@@ -487,7 +487,27 @@
 
         return ConversionRateSchema(customers_new=row.customers_new, customers_returning=row.customers_returning)
 
-<<<<<<< HEAD
+    async def get_sales_by_venue_over_time(self, query_filter: SaleFilter) -> Page[VenueSalesQuantitySchema]:
+        """
+        Get the sales quantity by venue (source system id) over time.
+
+        :param query_filter: Filter object.
+        :return: Paginated list of sales quantity across venue objects.
+        """
+        stmt_sum_quantity = label("quantity", func.sum(self.sql_model.quantity))
+        stmt_source_system_id = label("venue", self.sql_model.source_system_id)
+
+        stmt = (
+            select(stmt_sum_quantity, stmt_source_system_id)
+            .group_by(stmt_source_system_id)
+            .order_by(stmt_source_system_id)
+        )
+
+        stmt = self._generate_geography_query(query_filter, stmt)
+        stmt = query_filter.filter(stmt)
+
+        return await paginate(self.session, stmt)
+
     async def export_sales(self, query_filter: ExportSaleFilter) -> list[Sale]:
         stmt = (
             select(
@@ -513,26 +533,4 @@
 
         stmt = query_filter.filter(stmt)
 
-        return (await self.session.execute(stmt)).mappings().all()  # type: ignore
-=======
-    async def get_sales_by_venue_over_time(self, query_filter: SaleFilter) -> Page[VenueSalesQuantitySchema]:
-        """
-        Get the sales quantity by venue (source system id) over time.
-
-        :param query_filter: Filter object.
-        :return: Paginated list of sales quantity across venue objects.
-        """
-        stmt_sum_quantity = label("quantity", func.sum(self.sql_model.quantity))
-        stmt_source_system_id = label("venue", self.sql_model.source_system_id)
-
-        stmt = (
-            select(stmt_sum_quantity, stmt_source_system_id)
-            .group_by(stmt_source_system_id)
-            .order_by(stmt_source_system_id)
-        )
-
-        stmt = self._generate_geography_query(query_filter, stmt)
-        stmt = query_filter.filter(stmt)
-
-        return await paginate(self.session, stmt)
->>>>>>> adb24a4a
+        return (await self.session.execute(stmt)).mappings().all()  # type: ignore