from datetime import time
from typing import Any

from fastapi_filter.contrib.sqlalchemy import Filter
from fastapi_pagination import Page
from fastapi_pagination.ext.sqlalchemy import paginate
from sqlalchemy import CTE, Date, Select, cast, func, label, select, text
from sqlalchemy.orm import joinedload

from mspy_vendi.core.enums.date_range import DateRangeEnum
from mspy_vendi.core.exceptions.base_exception import NotFoundError
from mspy_vendi.core.filter import BaseFilter
from mspy_vendi.core.manager import CRUDManager, Model, Schema
from mspy_vendi.db import Sale
from mspy_vendi.domain.geographies.models import Geography
from mspy_vendi.domain.machines.models import Machine, MachineUser
from mspy_vendi.domain.product_category.models import ProductCategory
from mspy_vendi.domain.products.models import Product
from mspy_vendi.domain.sales.filter import SaleFilter, StatisticDateRangeFilter
from mspy_vendi.domain.sales.schemas import (
    BaseQuantitySchema,
    CategoryProductQuantitySchema,
    CategoryTimeFrameSalesSchema,
<<<<<<< HEAD
    DailyTimePeriodEnum,
=======
    ConversionRateSchema,
>>>>>>> 7bf718c3
    DecimalQuantitySchema,
    DecimalTimeFrameSalesSchema,
    GeographyDecimalQuantitySchema,
    TimeFrameSalesSchema,
    TimePeriodEnum,
    TimePeriodSalesCountSchema,
    UnitsTimeFrameSchema,
)
from mspy_vendi.domain.user.models import User


class SaleManager(CRUDManager):
    sql_model = Sale

    async def get_all(
        self,
        query_filter: Filter | None = None,
        raw_result: bool = False,
        is_unique: bool = False,
        **_: Any,
    ) -> Page[Schema] | list[Model]:
        stmt = self.get_query().options(
            joinedload(Sale.product),
            joinedload(Sale.machine),
        )

        if query_filter:
            stmt = query_filter.filter(stmt)
            stmt = query_filter.sort(stmt)

        if raw_result:
            if is_unique:
                return (await self.session.execute(stmt)).unique().all()  # type: ignore

            return (await self.session.scalars(stmt)).all()  # type: ignore

        return await paginate(self.session, stmt)

    def _generate_geography_query(self, query_filter: BaseFilter, stmt: Select) -> Select:
        """
        Generate query to filter by geography_id field.
        It makes a join with Machine and Geography tables to filter by geography_id field.

        :param query_filter: Filter object.
        :param stmt: Current statement.

        :return: New statement with the filter applied.
        """
        if query_filter.geography_id__in:
            stmt = (
                stmt.join(Machine, Machine.id == self.sql_model.machine_id)
                .join(Geography, Geography.id == Machine.geography_id)
                .where(Geography.id.in_(query_filter.geography_id__in))
            )
            # We do it to ignore the field inside the filter block
            setattr(query_filter, "geography_id__in", None)

        return stmt

    def _generate_user_filtration_query(self, user: User, stmt: Select) -> Select:
        """
        Generate a query to filter by machine_id related to current User

        :param user: Current User.
        :param stmt: Current statement.
        :return: New statement with the filter applied.
        """
        return (
            stmt.join(Machine, Machine.id == self.sql_model.machine_id)
            .join(MachineUser, MachineUser.machine_id == Machine.id)
            .where(MachineUser.user_id == user.id)
        )

    @staticmethod
    def _generate_date_range_cte(time_frame: DateRangeEnum, query_filter: StatisticDateRangeFilter) -> CTE:
        """
        Generate CTE with date range.
        It uses generate_series function to generate a range of dates between date_from and date_to.

        :param time_frame: Time frame to group the data.
        :param query_filter: Filter object.

        :return: CTE with the date range.
        """
        return select(
            func.generate_series(
                func.date_trunc(time_frame.value, cast(query_filter.date_from, Date)),
                cast(query_filter.date_to, Date),
                text(f"'{time_frame.interval}'"),
            ).label("time_frame")
        ).cte()

    @staticmethod
    def _get_time_periods(
        time_period: type[TimePeriodEnum] | type[DailyTimePeriodEnum],
    ) -> dict[str, tuple[time, time]]:
        """
        Generate a dictionary mapping time period names to start and end times.

        :param time_period: An enum class defining time periods.
        :return: A dictionary where keys are period names and values are tuples of (start_time, end_time).
        """
        return {period.name: (period.start, period.end) for period in time_period}

    async def get_sales_quantity_by_product(self, query_filter: SaleFilter) -> BaseQuantitySchema:
        """
        Get the total quantity of sales by product|s.
        Calculate the sum of the quantity field. If no sales are found, raise a NotFoundError.

        :param user: Current user.
        :param query_filter: Filter object.

        :return: Total quantity of sales.
        """
        stmt = select(func.sum(self.sql_model.quantity).label("quantity"))

        stmt = self._generate_geography_query(query_filter, stmt)
        stmt = query_filter.filter(stmt)

        if (
            not (result := (await self.session.execute(stmt)).mappings().one_or_none())
            or result.get("quantity") is None
        ):
            raise NotFoundError(detail="No sales were find.")

        return result  # type: ignore

    async def get_sales_quantity_per_range(
        self, time_frame: DateRangeEnum, query_filter: SaleFilter
    ) -> Page[TimeFrameSalesSchema]:
        """
        Get the total quantity of sales per time frame.
        Calculate the sum of the quantity field and group by the time frame.
        If no sales are found, raise a NotFoundError.

        :param user: Current user.
        :param time_frame: Time frame to group the data.
        :param query_filter: Filter object.

        :return: Total quantity of sales per time frame.
        """
        stmt_time_frame = label("time_frame", func.date_trunc(time_frame.value, self.sql_model.sale_date))
        stmt_sum_quantity = label("quantity", func.sum(self.sql_model.quantity))

        stmt = select(stmt_time_frame, stmt_sum_quantity).group_by(stmt_time_frame).order_by(stmt_time_frame)

        stmt = self._generate_geography_query(query_filter, stmt)
        stmt = query_filter.filter(stmt)
        stmt = stmt.subquery()

        date_range_cte = self._generate_date_range_cte(time_frame, query_filter)

        final_stmt = (
            select(date_range_cte.c.time_frame, func.coalesce(stmt.c.quantity, 0).label("quantity"))
            .select_from(date_range_cte)
            .outerjoin(stmt, stmt.c.time_frame == date_range_cte.c.time_frame)
            .order_by(date_range_cte.c.time_frame)
        )

        return await paginate(self.session, final_stmt)

    async def get_average_sales_across_machines(self, query_filter: SaleFilter) -> DecimalQuantitySchema:
        """
        Get the average quantity of sales across machines.
        Calculate the average of the quantity field. If no sales are found, raise a NotFoundError.

        :param user: Current user.
        :param query_filter: Filter object.

        :return: Average quantity of sales.
        """
        stmt = select(func.avg(self.sql_model.quantity).label("quantity"))

        stmt = self._generate_geography_query(query_filter, stmt)
        stmt = query_filter.filter(stmt)

        if (
            not (result := (await self.session.execute(stmt)).mappings().one_or_none())
            or result.get("quantity") is None
        ):
            raise NotFoundError(detail="No sales were find.")

        return result  # type: ignore

    async def get_average_sales_per_range(
        self, time_frame: DateRangeEnum, query_filter: SaleFilter
    ) -> Page[DecimalTimeFrameSalesSchema]:
        """
        Get the average quantity of sales per time frame.
        Calculate the average of the quantity field and group by the time frame.
        If no sales are found, raise a NotFoundError.

        :param user: Current user.
        :param time_frame: Time frame to group the data.
        :param query_filter: Filter object.

        :return: Average quantity of sales per time frame.
        """
        stmt_time_frame = label("time_frame", func.date_trunc(time_frame.value, self.sql_model.sale_date))
        stmt_avg_quantity = label("quantity", func.avg(self.sql_model.quantity))

        stmt = select(stmt_time_frame, stmt_avg_quantity).group_by(stmt_time_frame)

        stmt = self._generate_geography_query(query_filter, stmt)
        stmt = query_filter.filter(stmt)
        stmt = stmt.subquery()

        date_range_cte = self._generate_date_range_cte(time_frame, query_filter)

        final_stmt = (
            select(date_range_cte.c.time_frame, func.coalesce(stmt.c.quantity, 0).label("quantity"))
            .select_from(date_range_cte)
            .outerjoin(stmt, stmt.c.time_frame == date_range_cte.c.time_frame)
            .order_by(date_range_cte.c.time_frame)
        )

        return await paginate(self.session, final_stmt)

    async def get_sales_quantity_per_category(self, query_filter: SaleFilter) -> Page[CategoryProductQuantitySchema]:
        """
        Get the sales quantity for each product category.

        :param user: Current user.
        :param query_filter: Filter object.

        :return: A paginated list with each product category's quantity.
        """
        stmt_category_name = label("category_name", ProductCategory.name)
        stmt_category_id = label("category_id", ProductCategory.id)
        stmt_sum_category_quantity = label("quantity", func.sum(self.sql_model.quantity))

        stmt = (
            select(stmt_category_id, stmt_category_name, stmt_sum_category_quantity)
            .join(Product, Product.id == self.sql_model.product_id)
            .join(ProductCategory, ProductCategory.id == Product.product_category_id)
            .group_by(stmt_category_name, stmt_category_id)
            .order_by(stmt_sum_category_quantity.desc())
        )

        stmt = self._generate_geography_query(query_filter, stmt)
        stmt = query_filter.filter(stmt)

        return await paginate(self.session, stmt)

    async def get_sales_category_quantity_per_time_frame(
        self, query_filter: SaleFilter
    ) -> Page[CategoryTimeFrameSalesSchema]:
        """
        Get the sales quantity per day for each product category.

        :param user: Current user.
        :param query_filter: Filter object.

        :return: A paginated list with each product category's sales quantity over time.
        """
        stmt_category_name = label("category_name", ProductCategory.name)
        stmt_category_id = label("category_id", ProductCategory.id)
        stmt_sale_date = label("time_frame", func.date_trunc("day", self.sql_model.sale_date))
        stmt_sum_quantity = label("quantity", func.sum(self.sql_model.quantity))

        subquery = (
            select(stmt_category_id, stmt_category_name, stmt_sale_date, stmt_sum_quantity)
            .join(Product, Product.id == self.sql_model.product_id)
            .join(ProductCategory, ProductCategory.id == Product.product_category_id)
            .group_by(stmt_category_name, stmt_sale_date, stmt_category_id)
            .order_by(stmt_category_name, stmt_sale_date)
        )

        subquery = self._generate_geography_query(query_filter, subquery)
        subquery = query_filter.filter(subquery).subquery()

        stmt = (
            select(
                func.jsonb_build_object(
                    "category_id",
                    subquery.c.category_id,
                    "category_name",
                    subquery.c.category_name,
                    "sale_range",
                    func.array_agg(
                        func.jsonb_build_object("time_frame", subquery.c.time_frame, "quantity", subquery.c.quantity)
                    ),
                )
            )
            .group_by(subquery.c.category_name, subquery.c.category_id)
            .order_by(subquery.c.category_name)
        )

        return await paginate(self.session, stmt, unique=False)

    async def get_sales_count_per_time_period(
        self, time_period: type[TimePeriodEnum] | type[DailyTimePeriodEnum], query_filter: SaleFilter
    ) -> list[TimePeriodSalesCountSchema]:
        """
        Get the sales count for each time frame.
        e.g (6 AM - 6 PM, 6 PM - 8 PM, 8 AM - 10 PM, 10 PM - 12 AM, 12 AM - 2 AM, 2 AM - 6 AM).

        :param time_period: TimePeriod enum object to map sales.
        :param user: Current user.
        :param query_filter: Filter object.

        :return: A list with sales count for each time period.
        """
        time_periods = self._get_time_periods(time_period)

        stmt = select(self.sql_model.sale_time)

        stmt = self._generate_geography_query(query_filter, stmt)
        stmt = query_filter.filter(stmt)

        result = await self.session.execute(stmt)
        sale_times = [row.sale_time for row in result.fetchall()]

        sales_by_period = {period: 0 for period in time_periods.keys()}

        for sale_time in sale_times:
            for period_name, (start, end) in time_periods.items():
                if start <= sale_time <= end:
                    sales_by_period[period_name] += 1
                    break

        return [{"time_period": period, "sales": count} for period, count in sales_by_period.items()]  # type: ignore

    async def get_units_sold(self, time_frame: DateRangeEnum, query_filter: SaleFilter) -> Page[UnitsTimeFrameSchema]:
        """
        Get the units (quantity * price) sold per each time frame.

        :param time_frame: Time frame to group the data.
        :param query_filter: Filter object.

        :return: Paginated list of units sold per each time frame.
        """
        stmt_time_frame = label("time_frame", func.date_trunc(time_frame.value, self.sql_model.sale_date))
        stmt_units = label("units", func.sum(self.sql_model.quantity * Product.price))

        sales_subquery = (
            select(stmt_time_frame, stmt_units)
            .join(Product, Product.id == self.sql_model.product_id)
            .group_by(stmt_time_frame)
        )

        sales_subquery = self._generate_geography_query(query_filter, sales_subquery)
        sales_subquery = query_filter.filter(sales_subquery).subquery()

        date_range_cte = self._generate_date_range_cte(time_frame, query_filter)

        final_stmt = (
            select(date_range_cte.c.time_frame, func.coalesce(sales_subquery.c.units, 0).label("units"))
            .select_from(date_range_cte)
            .outerjoin(sales_subquery, sales_subquery.c.time_frame == date_range_cte.c.time_frame)
            .order_by(date_range_cte.c.time_frame)
        )

        return await paginate(self.session, final_stmt)

    async def get_sales_quantity_per_geography(self, query_filter: SaleFilter) -> Page[GeographyDecimalQuantitySchema]:
        """
        Get the sales quantity across geography locations.

        :param query_filter: Filter object.
        :return: Paginated list of sales quantity across geography locations and geography objects.
        """
        stmt_sum_quantity = label("quantity", func.sum(self.sql_model.quantity))
        stmt_geography_id = label("id", Geography.id)
        stmt_geography_name = label("name", Geography.name)
        stmt_geography_postcode = label("postcode", Geography.postcode)

        stmt = (
            select(
                stmt_sum_quantity,
                func.jsonb_build_object(
                    "id",
                    stmt_geography_id,
                    "name",
                    stmt_geography_name,
                    "postcode",
                    stmt_geography_postcode,
                ).label("geography"),
            )
            .join(Machine, Machine.id == self.sql_model.machine_id)
            .join(Geography, stmt_geography_id == Machine.geography_id)
            .group_by(Geography.id)
            .order_by(Geography.id)
        )

        stmt = self._generate_geography_query(query_filter, stmt)
        stmt = query_filter.filter(stmt)

        return await paginate(self.session, stmt, unique=False)

    async def get_conversion_rate(self, query_filter: SaleFilter) -> ConversionRateSchema:
        """
        Get the conversion rate.

        :param query_filter: Filter object.
        :return: Count of new costumers (created_at >= date_from) and
                 count of returning customers (created_at < date_from).
        """
        stmt_customers_new = label(
            "customers_new",
            func.count(func.distinct(MachineUser.user_id)).filter(MachineUser.created_at >= query_filter.date_from),
        )
        stmt_customers_returning = label(
            "customers_returning",
            func.count(func.distinct(MachineUser.user_id)).filter(MachineUser.created_at < query_filter.date_from),
        )

        stmt = (
            select(stmt_customers_new, stmt_customers_returning)
            .join(Machine, Machine.id == MachineUser.machine_id)
            .join(Sale, Sale.machine_id == Machine.id)
        )
        stmt = self._generate_geography_query(query_filter, stmt)

        stmt = query_filter.filter(stmt)
        result = await self.session.execute(stmt)
        row = result.one()

        return ConversionRateSchema(customers_new=row.customers_new, customers_returning=row.customers_returning)<|MERGE_RESOLUTION|>--- conflicted
+++ resolved
@@ -21,11 +21,8 @@
     BaseQuantitySchema,
     CategoryProductQuantitySchema,
     CategoryTimeFrameSalesSchema,
-<<<<<<< HEAD
+    ConversionRateSchema,
     DailyTimePeriodEnum,
-=======
-    ConversionRateSchema,
->>>>>>> 7bf718c3
     DecimalQuantitySchema,
     DecimalTimeFrameSalesSchema,
     GeographyDecimalQuantitySchema,
