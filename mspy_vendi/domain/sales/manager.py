from datetime import time
from typing import Any

from fastapi_filter.contrib.sqlalchemy import Filter
from fastapi_pagination import Page
from fastapi_pagination.ext.sqlalchemy import paginate
from sqlalchemy import CTE, Date, Select, cast, desc, func, label, select, text
from sqlalchemy.orm import joinedload

from mspy_vendi.core.enums.date_range import DateRangeEnum
from mspy_vendi.core.exceptions.base_exception import NotFoundError
from mspy_vendi.core.filter import BaseFilter
from mspy_vendi.core.manager import CRUDManager, Model, Schema
from mspy_vendi.db import Sale
from mspy_vendi.domain.geographies.models import Geography
from mspy_vendi.domain.machines.models import Machine, MachineUser
from mspy_vendi.domain.product_category.models import ProductCategory
from mspy_vendi.domain.products.models import Product
from mspy_vendi.domain.sales.filter import ExportSaleFilter, SaleFilter, StatisticDateRangeFilter
from mspy_vendi.domain.sales.schemas import (
    BaseQuantitySchema,
    CategoryProductQuantityDateSchema,
    CategoryProductQuantitySchema,
    CategoryTimeFrameSalesSchema,
    ConversionRateSchema,
    DailyTimePeriodEnum,
    DecimalQuantitySchema,
    DecimalTimeFrameSalesSchema,
    GeographyDecimalQuantitySchema,
    TimeFrameSalesSchema,
    TimePeriodEnum,
    TimePeriodSalesCountSchema,
    TimePeriodSalesRevenueSchema,
    UnitsTimeFrameSchema,
    VenueSalesQuantitySchema,
)
from mspy_vendi.domain.user.models import User


class SaleManager(CRUDManager):
    sql_model = Sale

    async def get_all(
        self,
        query_filter: Filter | None = None,
        raw_result: bool = False,
        is_unique: bool = False,
        **_: Any,
    ) -> Page[Schema] | list[Model]:
        stmt = self.get_query().options(
            joinedload(Sale.product),
            joinedload(Sale.machine),
        )

        if query_filter:
            stmt = query_filter.filter(stmt)
            stmt = query_filter.sort(stmt)

        if raw_result:
            if is_unique:
                return (await self.session.execute(stmt)).unique().all()  # type: ignore

            return (await self.session.scalars(stmt)).all()  # type: ignore

        return await paginate(self.session, stmt)

    def _generate_geography_query(self, query_filter: BaseFilter, stmt: Select) -> Select:
        """
        Generate query to filter by geography_id field.
        It makes a join with Machine and Geography tables to filter by geography_id field.

        :param query_filter: Filter object.
        :param stmt: Current statement.

        :return: New statement with the filter applied.
        """
        if query_filter.geography_id__in:
            stmt = (
                stmt.join(Machine, Machine.id == self.sql_model.machine_id)
                .join(Geography, Geography.id == Machine.geography_id)
                .where(Geography.id.in_(query_filter.geography_id__in))
            )
            # We do it to ignore the field inside the filter block
            setattr(query_filter, "geography_id__in", None)

        return stmt

    def _generate_user_filtration_query(self, user: User, stmt: Select) -> Select:
        """
        Generate a query to filter by machine_id related to current User

        :param user: Current User.
        :param stmt: Current statement.
        :return: New statement with the filter applied.
        """
        return (
            stmt.join(Machine, Machine.id == self.sql_model.machine_id)
            .join(MachineUser, MachineUser.machine_id == Machine.id)
            .where(MachineUser.user_id == user.id)
        )

    @staticmethod
    def _generate_date_range_cte(time_frame: DateRangeEnum, query_filter: StatisticDateRangeFilter) -> CTE:
        """
        Generate CTE with date range.
        It uses generate_series function to generate a range of dates between date_from and date_to.

        :param time_frame: Time frame to group the data.
        :param query_filter: Filter object.

        :return: CTE with the date range.
        """
        return select(
            func.generate_series(
                func.date_trunc(time_frame.value, cast(query_filter.date_from, Date)),
                cast(query_filter.date_to, Date),
                text(f"'{time_frame.interval}'"),
            ).label("time_frame")
        ).cte()

    @staticmethod
    def _get_time_periods(
        time_period: type[TimePeriodEnum] | type[DailyTimePeriodEnum],
    ) -> dict[str, tuple[time, time]]:
        """
        Generate a dictionary mapping time period names to start and end times.

        :param time_period: An enum class defining time periods.
        :return: A dictionary where keys are period names and values are tuples of (start_time, end_time).
        """
        return {period.name: (period.start, period.end) for period in time_period}

    async def get_sales_quantity_by_product(self, query_filter: SaleFilter) -> BaseQuantitySchema:
        """
        Get the total quantity of sales by product|s.
        Calculate the sum of the quantity field. If no sales are found, raise a NotFoundError.

        :param user: Current user.
        :param query_filter: Filter object.

        :return: Total quantity of sales.
        """
        stmt = select(func.sum(self.sql_model.quantity).label("quantity"))

        stmt = self._generate_geography_query(query_filter, stmt)
        stmt = query_filter.filter(stmt)

        if (
            not (result := (await self.session.execute(stmt)).mappings().one_or_none())
            or result.get("quantity") is None
        ):
            raise NotFoundError(detail="No sales were find.")

        return result  # type: ignore

    async def get_sales_quantity_per_range(
        self,
        time_frame: DateRangeEnum,
        query_filter: SaleFilter,
    ) -> Page[TimeFrameSalesSchema]:
        """
        Get the total quantity of sales per time frame.
        Calculate the sum of the quantity field and group by the time frame.
        If no sales are found, raise a NotFoundError.

        :param user: Current user.
        :param time_frame: Time frame to group the data.
        :param query_filter: Filter object.

        :return: Total quantity of sales per time frame.
        """
        stmt_time_frame = label("time_frame", func.date_trunc(time_frame.value, self.sql_model.sale_date))
        stmt_sum_quantity = label("quantity", func.sum(self.sql_model.quantity))

        stmt = select(stmt_time_frame, stmt_sum_quantity).group_by(stmt_time_frame).order_by(stmt_time_frame)

        stmt = self._generate_geography_query(query_filter, stmt)
        stmt = query_filter.filter(stmt)
        stmt = stmt.subquery()

        date_range_cte = self._generate_date_range_cte(time_frame, query_filter)

        final_stmt = (
            select(date_range_cte.c.time_frame, func.coalesce(stmt.c.quantity, 0).label("quantity"))
            .select_from(date_range_cte)
            .outerjoin(stmt, stmt.c.time_frame == date_range_cte.c.time_frame)
            .order_by(date_range_cte.c.time_frame)
        )

        return await paginate(self.session, final_stmt)

    async def get_average_sales_across_machines(self, query_filter: SaleFilter) -> DecimalQuantitySchema:
        """
        Get the average quantity of sales across machines.
        Calculate the average of the quantity field. If no sales are found, raise a NotFoundError.

        :param user: Current user.
        :param query_filter: Filter object.

        :return: Average quantity of sales.
        """
        stmt = select(func.avg(self.sql_model.quantity).label("quantity"))

        stmt = self._generate_geography_query(query_filter, stmt)
        stmt = query_filter.filter(stmt)

        if (
            not (result := (await self.session.execute(stmt)).mappings().one_or_none())
            or result.get("quantity") is None
        ):
            raise NotFoundError(detail="No sales were find.")

        return result  # type: ignore

    async def get_average_sales_per_range(
        self,
        time_frame: DateRangeEnum,
        query_filter: SaleFilter,
    ) -> Page[DecimalTimeFrameSalesSchema]:
        """
        Get the average quantity of sales per time frame.
        Calculate the average of the quantity field and group by the time frame.
        If no sales are found, raise a NotFoundError.

        :param user: Current user.
        :param time_frame: Time frame to group the data.
        :param query_filter: Filter object.

        :return: Average quantity of sales per time frame.
        """
        stmt_time_frame = label("time_frame", func.date_trunc(time_frame.value, self.sql_model.sale_date))
        stmt_avg_quantity = label("quantity", func.avg(self.sql_model.quantity))

        stmt = select(stmt_time_frame, stmt_avg_quantity).group_by(stmt_time_frame)

        stmt = self._generate_geography_query(query_filter, stmt)
        stmt = query_filter.filter(stmt)
        stmt = stmt.subquery()

        date_range_cte = self._generate_date_range_cte(time_frame, query_filter)

        final_stmt = (
            select(date_range_cte.c.time_frame, func.coalesce(stmt.c.quantity, 0).label("quantity"))
            .select_from(date_range_cte)
            .outerjoin(stmt, stmt.c.time_frame == date_range_cte.c.time_frame)
            .order_by(date_range_cte.c.time_frame)
        )

        return await paginate(self.session, final_stmt)

    async def get_sales_quantity_per_category(self, query_filter: SaleFilter) -> Page[CategoryProductQuantitySchema]:
        """
        Get the sales quantity for each product category.

        :param user: Current user.
        :param query_filter: Filter object.

        :return: A paginated list with each product category's quantity.
        """
        stmt_category_name = label("category_name", ProductCategory.name)
        stmt_category_id = label("category_id", ProductCategory.id)
        stmt_sum_category_quantity = label("quantity", func.sum(self.sql_model.quantity))

        stmt = (
            select(stmt_category_id, stmt_category_name, stmt_sum_category_quantity)
            .join(Product, Product.id == self.sql_model.product_id)
            .join(ProductCategory, ProductCategory.id == Product.product_category_id)
            .group_by(stmt_category_name, stmt_category_id)
            .order_by(stmt_sum_category_quantity.desc())
        )

        stmt = self._generate_geography_query(query_filter, stmt)
        stmt = query_filter.filter(stmt)

        return await paginate(self.session, stmt)

    async def get_sales_category_quantity_per_time_frame(
        self,
        query_filter: SaleFilter,
    ) -> Page[CategoryTimeFrameSalesSchema]:
        """
        Get the sales quantity per day for each product category.

        :param user: Current user.
        :param query_filter: Filter object.

        :return: A paginated list with each product category's sales quantity over time.
        """
        stmt_category_name = label("category_name", ProductCategory.name)
        stmt_category_id = label("category_id", ProductCategory.id)
        stmt_sale_date = label("time_frame", func.date_trunc("day", self.sql_model.sale_date))
        stmt_sum_quantity = label("quantity", func.sum(self.sql_model.quantity))

        subquery = (
            select(stmt_category_id, stmt_category_name, stmt_sale_date, stmt_sum_quantity)
            .join(Product, Product.id == self.sql_model.product_id)
            .join(ProductCategory, ProductCategory.id == Product.product_category_id)
            .group_by(stmt_category_name, stmt_sale_date, stmt_category_id)
            .order_by(stmt_category_name, stmt_sale_date)
        )

        subquery = self._generate_geography_query(query_filter, subquery)
        subquery = query_filter.filter(subquery).subquery()

        stmt = (
            select(
                func.jsonb_build_object(
                    "category_id",
                    subquery.c.category_id,
                    "category_name",
                    subquery.c.category_name,
                    "sale_range",
                    func.array_agg(
                        func.jsonb_build_object("time_frame", subquery.c.time_frame, "quantity", subquery.c.quantity)
                    ),
                )
            )
            .group_by(subquery.c.category_name, subquery.c.category_id)
            .order_by(subquery.c.category_name)
        )

        return await paginate(self.session, stmt, unique=False)

    async def get_sales_count_per_time_period(
        self,
        time_period: type[DailyTimePeriodEnum],
        query_filter: SaleFilter,
    ) -> list[TimePeriodSalesCountSchema]:
        """
        Get the sales count for each time frame.
        e.g (6 AM - 6 PM, 6 PM - 8 PM, 8 AM - 10 PM, 10 PM - 12 AM, 12 AM - 2 AM, 2 AM - 6 AM).

        :param time_period: Enum object to map sales.
        :param user: Current user.
        :param query_filter: Filter object.

        :return: A list with sales count for each time period.
        """
        time_periods = self._get_time_periods(time_period)

        stmt = select(self.sql_model.sale_time)

        stmt = self._generate_geography_query(query_filter, stmt)
        stmt = query_filter.filter(stmt)

        result = await self.session.execute(stmt)
        sale_times = [row.sale_time for row in result.fetchall()]

        sales_by_period = {period: 0 for period in time_periods.keys()}

        for sale_time in sale_times:
            for period_name, (start, end) in time_periods.items():
                if start <= sale_time <= end:
                    sales_by_period[period_name] += 1
                    break

        return [{"time_period": period, "sales": count} for period, count in sales_by_period.items()]  # type: ignore

    async def get_sales_revenue_per_time_period(
        self,
        time_period: type[TimePeriodEnum],
        query_filter: SaleFilter,
    ) -> list[TimePeriodSalesRevenueSchema]:
        """
        Get the total sales revenue (quantity * price) for each time frame.

        :param time_period: Enum object to map sales.
        :param query_filter: Filter object.
        :return: A list with sales revenue for each time period.
        """
        time_periods = self._get_time_periods(time_period)

        stmt = select(self.sql_model.sale_time, (self.sql_model.quantity * Product.price).label("revenue")).join(
            Product, Product.id == self.sql_model.product_id
        )

        stmt = self._generate_geography_query(query_filter, stmt)
        stmt = query_filter.filter(stmt)

        result = await self.session.execute(stmt)
        rows = result.fetchall()

        revenue_by_period = {period: 0 for period in time_periods.keys()}

        for row in rows:
            sale_time, revenue = row.sale_time, row.revenue
            for period_name, (start, end) in time_periods.items():
                if start <= sale_time <= end:
                    revenue_by_period[period_name] += revenue
                    break

        return [{"time_period": period, "revenue": total} for period, total in revenue_by_period.items()]  # type: ignore

    async def get_units_sold(self, time_frame: DateRangeEnum, query_filter: SaleFilter) -> Page[UnitsTimeFrameSchema]:
        """
        Get the units (quantity * price) sold per each time frame.

        :param time_frame: Time frame to group the data.
        :param query_filter: Filter object.

        :return: Paginated list of units sold per each time frame.
        """
        stmt_time_frame = label("time_frame", func.date_trunc(time_frame.value, self.sql_model.sale_date))
        stmt_units = label("units", func.sum(self.sql_model.quantity * Product.price))

        sales_subquery = (
            select(stmt_time_frame, stmt_units)
            .join(Product, Product.id == self.sql_model.product_id)
            .group_by(stmt_time_frame)
        )

        sales_subquery = self._generate_geography_query(query_filter, sales_subquery)
        sales_subquery = query_filter.filter(sales_subquery).subquery()

        date_range_cte = self._generate_date_range_cte(time_frame, query_filter)

        final_stmt = (
            select(date_range_cte.c.time_frame, func.coalesce(sales_subquery.c.units, 0).label("units"))
            .select_from(date_range_cte)
            .outerjoin(sales_subquery, sales_subquery.c.time_frame == date_range_cte.c.time_frame)
            .order_by(date_range_cte.c.time_frame)
        )

        return await paginate(self.session, final_stmt)

    async def get_sales_quantity_per_geography(self, query_filter: SaleFilter) -> Page[GeographyDecimalQuantitySchema]:
        """
        Get the sales quantity across geography locations.

        :param query_filter: Filter object.
        :return: Paginated list of sales quantity across geography locations and geography objects.
        """
        stmt_sum_quantity = label("quantity", func.sum(self.sql_model.quantity))
        stmt_geography_id = label("id", Geography.id)
        stmt_geography_name = label("name", Geography.name)
        stmt_geography_postcode = label("postcode", Geography.postcode)

        stmt = (
            select(
                stmt_sum_quantity,
                func.jsonb_build_object(
                    "id",
                    stmt_geography_id,
                    "name",
                    stmt_geography_name,
                    "postcode",
                    stmt_geography_postcode,
                ).label("geography"),
            )
            .join(Machine, Machine.id == self.sql_model.machine_id)
            .join(Geography, stmt_geography_id == Machine.geography_id)
            .group_by(Geography.id)
            .order_by(Geography.id)
        )

        stmt = self._generate_geography_query(query_filter, stmt)
        stmt = query_filter.filter(stmt)

        return await paginate(self.session, stmt, unique=False)

    async def get_conversion_rate(self, query_filter: SaleFilter) -> ConversionRateSchema:
        """
        Get the conversion rate.

        :param query_filter: Filter object.
        :return: Count of new costumers (created_at >= date_from) and
                 count of returning customers (created_at < date_from).
        """
        stmt_customers_new = label(
            "customers_new",
            func.count(func.distinct(MachineUser.user_id)).filter(MachineUser.created_at >= query_filter.date_from),
        )
        stmt_customers_returning = label(
            "customers_returning",
            func.count(func.distinct(MachineUser.user_id)).filter(MachineUser.created_at < query_filter.date_from),
        )

        stmt = (
            select(stmt_customers_new, stmt_customers_returning)
            .join(Machine, Machine.id == MachineUser.machine_id)
            .join(Sale, Sale.machine_id == Machine.id)
        )
        stmt = self._generate_geography_query(query_filter, stmt)

        stmt = query_filter.filter(stmt)
        result = await self.session.execute(stmt)
        row = result.one()

        return ConversionRateSchema(customers_new=row.customers_new, customers_returning=row.customers_returning)

    async def get_sales_by_venue_over_time(self, query_filter: SaleFilter) -> Page[VenueSalesQuantitySchema]:
        """
        Get the sales quantity by venue (source system id) over time.

        :param query_filter: Filter object.
        :return: Paginated list of sales quantity across venue objects.
        """
        stmt_sum_quantity = label("quantity", func.sum(self.sql_model.quantity))
        stmt_source_system = label("venue", self.sql_model.source_system)

        stmt = select(stmt_sum_quantity, stmt_source_system).group_by(stmt_source_system).order_by(stmt_source_system)

        stmt = self._generate_geography_query(query_filter, stmt)
        stmt = query_filter.filter(stmt)

        return await paginate(self.session, stmt)

<<<<<<< HEAD
=======
    async def get_sales_quantity_by_category(self, query_filter: SaleFilter) -> Page[CategoryProductQuantityDateSchema]:
        """
        Get the sales quantity by category.

        :param query_filter: Filter object.
        :return: Paginated list of sales quantity across category objects.
        """
        stmt_sum_quantity = label("quantity", func.sum(self.sql_model.quantity))
        stmt_category_id = label("category_id", ProductCategory.id)
        stmt_category_name = label("category_name", ProductCategory.name)
        stmt_product_id = label("product_id", Product.id)
        stmt_product_name = label("product_name", Product.name)
        stmt_sale_date = label("sale_date", func.max(self.sql_model.sale_date))

        stmt = (
            select(
                stmt_sum_quantity,
                stmt_category_id,
                stmt_category_name,
                stmt_product_id,
                stmt_product_name,
                stmt_sale_date,
            )
            .join(Product, Product.id == self.sql_model.product_id)
            .join(ProductCategory, ProductCategory.id == Product.product_category_id)
            .group_by(stmt_category_id, stmt_category_name, stmt_product_id, stmt_product_name)
            .order_by(desc(stmt_sale_date))
        )

        stmt = self._generate_geography_query(query_filter, stmt)
        stmt = query_filter.filter(stmt)

        return await paginate(self.session, stmt)

>>>>>>> baebf5d2
    async def export_sales(self, query_filter: ExportSaleFilter) -> list[Sale]:
        """
        Export sales data. This method is used to export sales data in different formats.
        It returns a list of sales objects based on the filter.

        :param query_filter: Filter object.

        :return: List of sales objects.
        """
        stmt = (
            select(
                label("Sale ID", self.sql_model.id),
                label("Venue name", self.sql_model.source_system),
                label("Geography", Geography.name),
                label("Product sold", Product.name),
                label("Product ID", self.sql_model.product_id),
                label("Machine ID", self.sql_model.machine_id),
                label("Machine Name", Machine.name),
                label("Date", self.sql_model.sale_date),
                label("Time", self.sql_model.sale_time),
            )
            .join(Product, Product.id == self.sql_model.product_id)
            .join(Machine, Machine.id == self.sql_model.machine_id)
            .join(Geography, Geography.id == Machine.geography_id)
            .order_by(self.sql_model.sale_date)
        )

        if query_filter.geography_id__in:
            stmt = stmt.where(Geography.id.in_(query_filter.geography_id__in or []))
            setattr(query_filter, "geography_id__in", None)

        stmt = query_filter.filter(stmt)

        return (await self.session.execute(stmt)).mappings().all()  # type: ignore<|MERGE_RESOLUTION|>--- conflicted
+++ resolved
@@ -505,8 +505,6 @@
 
         return await paginate(self.session, stmt)
 
-<<<<<<< HEAD
-=======
     async def get_sales_quantity_by_category(self, query_filter: SaleFilter) -> Page[CategoryProductQuantityDateSchema]:
         """
         Get the sales quantity by category.
@@ -541,7 +539,6 @@
 
         return await paginate(self.session, stmt)
 
->>>>>>> baebf5d2
     async def export_sales(self, query_filter: ExportSaleFilter) -> list[Sale]:
         """
         Export sales data. This method is used to export sales data in different formats.
