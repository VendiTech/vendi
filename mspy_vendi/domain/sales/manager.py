--- conflicted
+++ resolved
@@ -89,7 +89,8 @@
         :return: New statement with the filter applied.
         """
         return (
-            stmt.join(Machine, Machine.id == self.sql_model.machine_id)
+            stmt
+            .join(Machine, Machine.id == self.sql_model.machine_id)
             .join(MachineUser, MachineUser.machine_id == Machine.id)
             .where(MachineUser.user_id == user.id)
         )
@@ -308,12 +309,8 @@
 
     async def get_sales_count_per_time_period(self, query_filter: SaleFilter) -> list[TimePeriodSalesCountSchema]:
         """
-<<<<<<< HEAD
-        Get the sales count for each time period.
-=======
         Get the sales count for each time frame.
         (6 AM - 6 PM, 6 PM - 8 PM, 8 AM - 10 PM, 10 PM - 12 AM, 12 AM - 2 AM, 2 AM - 6 AM).
->>>>>>> c2e636a4
 
         :param user: Current user.
         :param query_filter: Filter object.
@@ -338,37 +335,6 @@
                     sales_by_period[period_name] += 1
                     break
 
-        return [{"time_period": period, "sales": count} for period, count in sales_by_period.items()]  # type: ignore
-
-    async def get_units_sold(self, time_frame: DateRangeEnum, query_filter: SaleFilter) -> Page[UnitsTimeFrameSchema]:
-        """
-        Get the units (quantity * price) sold per each time frame.
-
-        :param time_frame: Time frame to group the data.
-        :param query_filter: Filter object.
-
-        :return: Paginated list of units sold per each time frame.
-        """
-        stmt_time_frame = label("time_frame", func.date_trunc(time_frame.value, self.sql_model.sale_date))
-        stmt_units = label("units", func.sum(self.sql_model.quantity * Product.price))
-
-        sales_subquery = (
-            select(stmt_time_frame, stmt_units)
-            .join(Product, Product.id == self.sql_model.product_id)
-            .group_by(stmt_time_frame)
-            .subquery()
-        )
-
-        date_range_cte = self._generate_date_range_cte(time_frame, query_filter)
-
-        final_stmt = (
-            select(date_range_cte.c.time_frame, func.coalesce(sales_subquery.c.units, 0).label("units"))
-            .select_from(date_range_cte)
-            .outerjoin(sales_subquery, sales_subquery.c.time_frame == date_range_cte.c.time_frame)
-            .order_by(date_range_cte.c.time_frame)
-        )
-
-<<<<<<< HEAD
         return [{"time_period": period, "sales": count} for period, count in sales_by_period.items()]  # type: ignore
 
     async def get_units_sold(self, time_frame: DateRangeEnum, query_filter: SaleFilter) -> Page[UnitsTimeFrameSchema]:
@@ -436,7 +402,4 @@
         stmt = self._generate_geography_query(query_filter, stmt)
         stmt = query_filter.filter(stmt)
 
-        return await paginate(self.session, stmt, unique=False)
-=======
-        return await paginate(self.session, final_stmt)
->>>>>>> c2e636a4
+        return await paginate(self.session, stmt, unique=False)