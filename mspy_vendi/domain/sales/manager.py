from datetime import datetime, time
from typing import Any

from fastapi_filter.contrib.sqlalchemy import Filter
from fastapi_pagination import Page
from fastapi_pagination.ext.sqlalchemy import paginate
from sqlalchemy import CTE, Date, Select, cast, extract, func, label, select, text
from sqlalchemy.orm import joinedload

from mspy_vendi.core.enums.date_range import DateRangeEnum
from mspy_vendi.core.exceptions.base_exception import NotFoundError
from mspy_vendi.core.filter import BaseFilter
from mspy_vendi.core.manager import CRUDManager, Model, Schema
from mspy_vendi.db import Sale
from mspy_vendi.domain.geographies.models import Geography
from mspy_vendi.domain.machines.models import Machine, MachineUser
from mspy_vendi.domain.product_category.models import ProductCategory
from mspy_vendi.domain.products.models import Product
from mspy_vendi.domain.sales.filter import SaleFilter, StatisticDateRangeFilter
from mspy_vendi.domain.sales.schemas import (
    BaseQuantitySchema,
    CategoryProductQuantitySchema,
    CategoryTimeFrameSalesSchema,
    DecimalQuantitySchema,
    DecimalTimeFrameSalesSchema,
    TimeFrameSalesSchema,
    TimePeriodEnum,
    TimePeriodSalesCountSchema,
    UnitsTimeFrameSchema,
)
from mspy_vendi.domain.user.models import User


class SaleManager(CRUDManager):
    sql_model = Sale

    async def get_all(
        self,
        query_filter: Filter | None = None,
        raw_result: bool = False,
        is_unique: bool = False,
        **_: Any,
    ) -> Page[Schema] | list[Model]:
        stmt = self.get_query().options(
            joinedload(Sale.product),
            joinedload(Sale.machine),
        )

        if query_filter:
            stmt = query_filter.filter(stmt)
            stmt = query_filter.sort(stmt)

        if raw_result:
            if is_unique:
                return (await self.session.execute(stmt)).unique().all()  # type: ignore

            return (await self.session.scalars(stmt)).all()  # type: ignore

        return await paginate(self.session, stmt)

    def _generate_geography_query(self, query_filter: BaseFilter, stmt: Select) -> Select:
        """
        Generate query to filter by geography_id field.
        It makes a join with Machine and Geography tables to filter by geography_id field.

        :param query_filter: Filter object.
        :param stmt: Current statement.

        :return: New statement with the filter applied.
        """
        if query_filter.geography_id__in:
            stmt = (
                stmt.join(Machine, Machine.id == self.sql_model.machine_id)
                .join(Geography, Geography.id == Machine.geography_id)
                .where(Geography.id.in_(query_filter.geography_id__in))
            )
            # We do it to ignore the field inside the filter block
            setattr(query_filter, "geography_id__in", None)

        return stmt

    def _generate_user_filtration_query(self, user: User, stmt: Select) -> Select:
        """
        Generate a query to filter by machine_id related to current User

        :param user: Current User.
        :param stmt: Current statement.
        :return: New statement with the filter applied.
        """
        return (
            stmt.join(Machine, Machine.id == self.sql_model.machine_id)
            .join(MachineUser, MachineUser.machine_id == Machine.id)
            .where(MachineUser.user_id == user.id)
        )

    @staticmethod
    def _generate_date_range_cte(time_frame: DateRangeEnum, query_filter: StatisticDateRangeFilter) -> CTE:
        """
        Generate CTE with date range.
        It uses generate_series function to generate a range of dates between date_from and date_to.

        :param time_frame: Time frame to group the data.
        :param query_filter: Filter object.

        :return: CTE with the date range.
        """
        return select(
            func.generate_series(
                func.date_trunc(time_frame.value, cast(query_filter.date_from, Date)),
                cast(query_filter.date_to, Date),
                text(f"'1 {time_frame}'"),
            ).label("time_frame")
        ).cte()

    @staticmethod
    def _get_time_periods() -> dict[str, tuple[time, time]]:
        """
        Generate a dictionary mapping time period names to start and end times.
        """
        return {period.name: (period.start, period.end) for period in TimePeriodEnum}

    async def get_sales_quantity_by_product(self, query_filter: SaleFilter) -> BaseQuantitySchema:
        """
        Get the total quantity of sales by product|s.
        Calculate the sum of the quantity field. If no sales are found, raise a NotFoundError.

        :param user: Current user.
        :param query_filter: Filter object.

        :return: Total quantity of sales.
        """
        stmt = select(func.sum(self.sql_model.quantity).label("quantity"))

        stmt = self._generate_geography_query(query_filter, stmt)
        stmt = query_filter.filter(stmt)

        if (
            not (result := (await self.session.execute(stmt)).mappings().one_or_none())
            or result.get("quantity") is None
        ):
            raise NotFoundError(detail="No sales were find.")

        return result  # type: ignore

    async def get_sales_quantity_per_range(
        self, time_frame: DateRangeEnum, query_filter: SaleFilter
    ) -> Page[TimeFrameSalesSchema]:
        """
        Get the total quantity of sales per time frame.
        Calculate the sum of the quantity field and group by the time frame.
        If no sales are found, raise a NotFoundError.

        :param user: Current user.
        :param time_frame: Time frame to group the data.
        :param query_filter: Filter object.

        :return: Total quantity of sales per time frame.
        """
        stmt_time_frame = label("time_frame", func.date_trunc(time_frame.value, self.sql_model.sale_date))
        stmt_sum_quantity = label("quantity", func.sum(self.sql_model.quantity))

        stmt = select(stmt_time_frame, stmt_sum_quantity).group_by(stmt_time_frame).order_by(stmt_time_frame)

        stmt = self._generate_geography_query(query_filter, stmt)
        stmt = query_filter.filter(stmt)
        stmt = stmt.subquery()

        date_range_cte = self._generate_date_range_cte(time_frame, query_filter)

        final_stmt = (
            select(date_range_cte.c.time_frame, func.coalesce(stmt.c.quantity, 0).label("quantity"))
            .select_from(date_range_cte)
            .outerjoin(stmt, stmt.c.time_frame == date_range_cte.c.time_frame)
            .order_by(date_range_cte.c.time_frame)
        )

        return await paginate(self.session, final_stmt)

    async def get_average_sales_across_machines(self, query_filter: SaleFilter) -> DecimalQuantitySchema:
        """
        Get the average quantity of sales across machines.
        Calculate the average of the quantity field. If no sales are found, raise a NotFoundError.

        :param user: Current user.
        :param query_filter: Filter object.

        :return: Average quantity of sales.
        """
        stmt = select(func.avg(self.sql_model.quantity).label("quantity"))

        stmt = self._generate_geography_query(query_filter, stmt)
        stmt = query_filter.filter(stmt)

        if (
            not (result := (await self.session.execute(stmt)).mappings().one_or_none())
            or result.get("quantity") is None
        ):
            raise NotFoundError(detail="No sales were find.")

        return result  # type: ignore

    async def get_average_sales_per_range(
        self, time_frame: DateRangeEnum, query_filter: SaleFilter
    ) -> Page[DecimalTimeFrameSalesSchema]:
        """
        Get the average quantity of sales per time frame.
        Calculate the average of the quantity field and group by the time frame.
        If no sales are found, raise a NotFoundError.

        :param user: Current user.
        :param time_frame: Time frame to group the data.
        :param query_filter: Filter object.

        :return: Average quantity of sales per time frame.
        """
        stmt_time_frame = label("time_frame", func.date_trunc(time_frame.value, self.sql_model.sale_date))
        stmt_avg_quantity = label("quantity", func.avg(self.sql_model.quantity))

        stmt = select(stmt_time_frame, stmt_avg_quantity).group_by(stmt_time_frame)

        stmt = self._generate_geography_query(query_filter, stmt)
        stmt = query_filter.filter(stmt)
        stmt = stmt.subquery()

        date_range_cte = self._generate_date_range_cte(time_frame, query_filter)

        final_stmt = (
            select(date_range_cte.c.time_frame, func.coalesce(stmt.c.quantity, 0).label("quantity"))
            .select_from(date_range_cte)
            .outerjoin(stmt, stmt.c.time_frame == date_range_cte.c.time_frame)
            .order_by(date_range_cte.c.time_frame)
        )

        return await paginate(self.session, final_stmt)

    async def get_sales_quantity_per_category(self, query_filter: SaleFilter) -> Page[CategoryProductQuantitySchema]:
        """
        Get the sales quantity for each product category.

        :param user: Current user.
        :param query_filter: Filter object.

        :return: A paginated list with each product category's quantity.
        """
        stmt_category_name = label("category_name", ProductCategory.name)
        stmt_category_id = label("category_id", ProductCategory.id)
        stmt_sum_category_quantity = label("quantity", func.sum(self.sql_model.quantity))

        stmt = (
            select(stmt_category_id, stmt_category_name, stmt_sum_category_quantity)
            .join(Product, Product.id == self.sql_model.product_id)
            .join(ProductCategory, ProductCategory.id == Product.product_category_id)
            .group_by(stmt_category_name, stmt_category_id)
            .order_by(stmt_sum_category_quantity.desc())
        )

        stmt = self._generate_geography_query(query_filter, stmt)
        stmt = query_filter.filter(stmt)

        return await paginate(self.session, stmt)

    async def get_sales_category_quantity_per_time_frame(
        self, query_filter: SaleFilter
    ) -> Page[CategoryTimeFrameSalesSchema]:
        """
        Get the sales quantity per day for each product category.

        :param user: Current user.
        :param query_filter: Filter object.

        :return: A paginated list with each product category's sales quantity over time.
        """
        stmt_category_name = label("category_name", ProductCategory.name)
        stmt_category_id = label("category_id", ProductCategory.id)
        stmt_sale_date = label("time_frame", func.date_trunc("day", self.sql_model.sale_date))
        stmt_sum_quantity = label("quantity", func.sum(self.sql_model.quantity))

        subquery = (
            select(stmt_category_id, stmt_category_name, stmt_sale_date, stmt_sum_quantity)
            .join(Product, Product.id == self.sql_model.product_id)
            .join(ProductCategory, ProductCategory.id == Product.product_category_id)
            .group_by(stmt_category_name, stmt_sale_date, stmt_category_id)
            .order_by(stmt_category_name, stmt_sale_date)
        )

        subquery = self._generate_geography_query(query_filter, subquery)
        subquery = query_filter.filter(subquery).subquery()

        stmt = (
            select(
                func.jsonb_build_object(
                    "category_id",
                    subquery.c.category_id,
                    "category_name",
                    subquery.c.category_name,
                    "sale_range",
                    func.array_agg(
                        func.jsonb_build_object("time_frame", subquery.c.time_frame, "quantity", subquery.c.quantity)
                    ),
                )
            )
            .group_by(subquery.c.category_name, subquery.c.category_id)
            .order_by(subquery.c.category_name)
        )

        return await paginate(self.session, stmt, unique=False)

    async def get_sales_count_per_time_period(self, query_filter: SaleFilter) -> list[TimePeriodSalesCountSchema]:
        """
<<<<<<< HEAD
        Get the sales count for each time period.
=======
        Get the sales count for each time frame.
        (6 AM - 6 PM, 6 PM - 8 PM, 8 AM - 10 PM, 10 PM - 12 AM, 12 AM - 2 AM, 2 AM - 6 AM).
>>>>>>> b11bfc90

        :param user: Current user.
        :param query_filter: Filter object.

        :return: A list with sales count for each time period.
        """
        time_periods = self._get_time_periods()

        stmt = select(self.sql_model.sale_time)

        stmt = self._generate_geography_query(query_filter, stmt)
        stmt = query_filter.filter(stmt)

        result = await self.session.execute(stmt)
        sale_times = [row.sale_time for row in result.fetchall()]

        sales_by_period = {period: 0 for period in time_periods.keys()}

        for sale_time in sale_times:
            for period_name, (start, end) in time_periods.items():
                if start <= sale_time <= end:
                    sales_by_period[period_name] += 1
                    break

<<<<<<< HEAD
        if not sale_times:
            raise NotFoundError(detail="No sales were found.")

        return [{"time_period": period, "sales": count} for period, count in sales_by_period.items()]  # type: ignore

    async def get_units_sold(self, time_frame: DateRangeEnum, query_filter: SaleFilter) -> Page[UnitsTimeFrameSchema]:
        """
        Get the units (quantity * price) sold per each time frame.

        :param time_frame: Time frame to group the data.
        :param query_filter: Filter object.

        :return: Paginated list of units sold per each time frame.
        """
        stmt_time_frame = label("time_frame", func.date_trunc(time_frame.value, self.sql_model.sale_date))
        stmt_units = label("units", func.sum(self.sql_model.quantity * Product.price))

        sales_subquery = (
            select(stmt_time_frame, stmt_units)
            .join(Product, Product.id == self.sql_model.product_id)
            .group_by(stmt_time_frame)
            .subquery()
        )

        date_range_cte = self._generate_date_range_cte(time_frame, query_filter)

        final_stmt = (
            select(date_range_cte.c.time_frame, func.coalesce(sales_subquery.c.units, 0).label("units"))
            .select_from(date_range_cte)
            .outerjoin(sales_subquery, sales_subquery.c.time_frame == date_range_cte.c.time_frame)
            .order_by(date_range_cte.c.time_frame)
        )

        return await paginate(self.session, final_stmt)
=======
        return [{"time_period": period, "sales": count} for period, count in sales_by_period.items()]  # type: ignore
>>>>>>> b11bfc90
<|MERGE_RESOLUTION|>--- conflicted
+++ resolved
@@ -307,12 +307,8 @@
 
     async def get_sales_count_per_time_period(self, query_filter: SaleFilter) -> list[TimePeriodSalesCountSchema]:
         """
-<<<<<<< HEAD
-        Get the sales count for each time period.
-=======
         Get the sales count for each time frame.
         (6 AM - 6 PM, 6 PM - 8 PM, 8 AM - 10 PM, 10 PM - 12 AM, 12 AM - 2 AM, 2 AM - 6 AM).
->>>>>>> b11bfc90
 
         :param user: Current user.
         :param query_filter: Filter object.
@@ -337,10 +333,6 @@
                     sales_by_period[period_name] += 1
                     break
 
-<<<<<<< HEAD
-        if not sale_times:
-            raise NotFoundError(detail="No sales were found.")
-
         return [{"time_period": period, "sales": count} for period, count in sales_by_period.items()]  # type: ignore
 
     async def get_units_sold(self, time_frame: DateRangeEnum, query_filter: SaleFilter) -> Page[UnitsTimeFrameSchema]:
@@ -371,7 +363,4 @@
             .order_by(date_range_cte.c.time_frame)
         )
 
-        return await paginate(self.session, final_stmt)
-=======
-        return [{"time_period": period, "sales": count} for period, count in sales_by_period.items()]  # type: ignore
->>>>>>> b11bfc90
+        return await paginate(self.session, final_stmt)