from datetime import time, timedelta
from typing import Any

from fastapi_pagination.ext.sqlalchemy import paginate
from sqlalchemy import CTE, Date, Row, Select, cast, desc, func, label, select, text
from sqlalchemy.orm import contains_eager, joinedload

from mspy_vendi.core.enums.date_range import DailyTimePeriodEnum, DateRangeEnum, TimePeriodEnum
from mspy_vendi.core.exceptions.base_exception import NotFoundError
from mspy_vendi.core.filter import BaseFilter
from mspy_vendi.core.manager import CRUDManager, Model, Schema
from mspy_vendi.core.pagination import Page
from mspy_vendi.db import Sale
from mspy_vendi.domain.geographies.models import Geography
from mspy_vendi.domain.machines.models import Machine, MachineUser
from mspy_vendi.domain.product_category.models import ProductCategory
from mspy_vendi.domain.products.models import Product
from mspy_vendi.domain.sales.filters import ExportSaleFilter, SaleFilter, StatisticDateRangeFilter
from mspy_vendi.domain.sales.schemas import (
    CategoryProductQuantityDateSchema,
    CategoryProductQuantitySchema,
    CategoryTimeFrameSalesSchema,
    ConversionRateSchema,
    DecimalQuantityStatisticSchema,
    DecimalTimeFrameSalesSchema,
    GeographyDecimalQuantitySchema,
    ProductsCountGeographySchema,
    QuantityStatisticSchema,
    TimeFrameSalesSchema,
    TimePeriodSalesCountSchema,
    TimePeriodSalesRevenueSchema,
    UnitsStatisticSchema,
    UnitsTimeFrameSchema,
    VenueSalesQuantitySchema,
)
from mspy_vendi.domain.user.models import User
from mspy_vendi.domain.user.schemas import UserScheduleSchema


class SaleManager(CRUDManager):
    sql_model = Sale

    def _generate_geography_query(self, query_filter: BaseFilter, stmt: Select, modify_filter: bool = True) -> Select:
        """
        Generate query to filter by geography_id field.
        It makes a join with Machine and Geography tables to filter by geography_id field.

        :param query_filter: Filter object.
        :param stmt: Current statement.
        :param modify_filter: Flag to modify the filter object.

        :return: New statement with the filter applied.
        """
        if query_filter.geography_id__in:
            stmt = (
                stmt.join(Machine, Machine.id == self.sql_model.machine_id)
                .join(Geography, Geography.id == Machine.geography_id)
                .where(Geography.id.in_(query_filter.geography_id__in))
            )
            # We do it to ignore the field inside the filter block
            if modify_filter:
                setattr(query_filter, "geography_id__in", None)

        return stmt

    def _generate_product_category_query(self, query_filter: BaseFilter, stmt: Select) -> Select:
        """
        Generate query to filter by product_id field.
        It makes a join with ProductCategory table to filter by product_id field.

        :param query_filter: Filter object.
        :param stmt: Current statement.

        :return: New statement with the filter applied.
        """
        if query_filter.product_category_id__in:
            stmt = (
                stmt.join(Product, Product.id == self.sql_model.product_id)
                .join(ProductCategory, ProductCategory.id == Product.product_category_id)
                .where(ProductCategory.id.in_(query_filter.product_category_id__in))
            )
            # We do it to ignore the field inside the filter block
            setattr(query_filter, "product_category_id__in", None)

        return stmt

    def _generate_user_query(self, query_filter: BaseFilter, user: User, stmt: Select) -> Select:
        """
        Generate query to filter by assigned Machines.
        It makes a join with User table to filter by assigned Machines.
        If the user is a superuser, it returns the original statement.

        :param query_filter: Filter object.
        :param user: Current user.
        :param stmt: Current statement.

        :return: New statement with the filter applied.
        """
        if user.is_superuser:
            return stmt

        if not query_filter.geography_id__in:
            stmt = stmt.join(Machine, Machine.id == self.sql_model.machine_id)

        return stmt.join(MachineUser, MachineUser.machine_id == Machine.id).where(MachineUser.user_id == user.id)

    @staticmethod
    def _generate_previous_month_filter(query_filter: SaleFilter) -> SaleFilter:
        """
        Create a new SaleFilter instance for the previous month's range
        based on query_filter.date_from.

        :param query_filter: The original SaleFilter instance.
        :return: A new SaleFilter with date_from and date_to set to the previous month's range.
        """
        current_date = query_filter.date_from
        first_day_of_current_month = current_date.replace(day=1)

        last_day_of_previous_month = first_day_of_current_month - timedelta(days=1)
        first_day_of_previous_month = last_day_of_previous_month.replace(day=1)

        return SaleFilter(
            date_from=first_day_of_previous_month,
            date_to=last_day_of_previous_month,
            **query_filter.model_dump(exclude={"date_from", "date_to"}),
        )

    @staticmethod
    def _generate_date_range_cte(time_frame: DateRangeEnum, query_filter: StatisticDateRangeFilter) -> CTE:
        """
        Generate CTE with date range.
        It uses generate_series function to generate a range of dates between date_from and date_to.

        :param time_frame: Time frame to group the data.
        :param query_filter: Filter object.

        :return: CTE with the date range.
        """
        return select(
            func.generate_series(
                func.date_trunc(time_frame.value, cast(query_filter.date_from, Date)),
                cast(query_filter.date_to, Date),
                text(f"'{time_frame.interval}'"),
            ).label("time_frame")
        ).cte()

    @staticmethod
    def _get_time_periods(
        time_period: type[TimePeriodEnum] | type[DailyTimePeriodEnum],
    ) -> dict[str, tuple[time, time]]:
        """
        Generate a dictionary mapping time period names to start and end times.

        :param time_period: An enum class defining time periods.
        :return: A dictionary where keys are period names and values are tuples of (start_time, end_time).
        """
        return {period.name: (period.start, period.end) for period in time_period}

    async def get(self, obj_id: int, *, raise_error: bool = True, user: User | None = None, **_: Any) -> Sale | None:
        """
        This method retrieves an object from the database using its ID.

        :param obj_id: The ID of the object to be retrieved.
        :param user: Current user.
        :param raise_error: A flag that determines whether an error should be raised if the object is not found.
                            If True, a NotFoundError will be raised when the object is not found.
                            If False, the method will return None when the object is not found. Default is True.

        :return: The retrieved object if it exists. If the object does not exist and raise_error is False, the method
                 will return None.

        :raises NotFoundError: If raise_error is True and the object is not found in the database.
        """
        stmt = self.get_query().where(self.sql_model.id == obj_id)

        if not user.is_superuser:
            stmt = (
                stmt.join(Machine, Machine.id == self.sql_model.machine_id)
                .join(MachineUser, MachineUser.machine_id == Machine.id)
                .where(MachineUser.user_id == user.id)
            )

        if not (result := await self.session.scalar(stmt)) and raise_error:
            raise NotFoundError(detail=f"{self.sql_model.__name__} object with {obj_id=} not found")

        return result

    async def get_all(
        self,
        query_filter: BaseFilter | None = None,
        raw_result: bool = False,
        is_unique: bool = False,
        user: User | None = None,
        **_: Any,
    ) -> Page[Schema] | list[Model]:
        stmt = self.get_query().options(joinedload(Sale.product), contains_eager(Sale.machine))

        stmt = self._generate_geography_query(query_filter, stmt, modify_filter=False)
        stmt = self._generate_user_query(query_filter, user, stmt)

        setattr(query_filter, "geography_id__in", None)

        if query_filter:
            stmt = query_filter.filter(stmt)
            stmt = query_filter.sort(stmt)

        if raw_result:
            if is_unique:
                return (await self.session.execute(stmt)).unique().all()  # type: ignore

            return (await self.session.scalars(stmt)).all()  # type: ignore

        return await paginate(self.session, stmt)

    async def get_sales_quantity_by_product(self, query_filter: SaleFilter, user: User) -> QuantityStatisticSchema:
        """
        Get the total quantity of sales by product for the current period and the previous month.

        :param query_filter: Filter object that contains the filtering parameters for the query.
        :return: A schema containing the total quantity of sales for the current period
                 and the previous month.
        """
        stmt = select(func.sum(self.sql_model.quantity).label("quantity"))

        stmt = self._generate_geography_query(query_filter, stmt, modify_filter=False)
        stmt = self._generate_user_query(query_filter, user, stmt)
        stmt = self._generate_product_category_query(query_filter, stmt)

        setattr(query_filter, "geography_id__in", None)
        stmt = query_filter.filter(stmt)

        stmt_previous_month_stat = select(func.sum(self.sql_model.quantity).label("previous_month_statistic"))
        query_filter = self._generate_previous_month_filter(query_filter)

        stmt_previous_month_stat = self._generate_geography_query(query_filter, stmt_previous_month_stat)
        stmt_previous_month_stat = self._generate_user_query(query_filter, user, stmt_previous_month_stat)
        stmt_previous_month_stat = self._generate_product_category_query(query_filter, stmt_previous_month_stat)

        setattr(query_filter, "geography_id__in", None)
        stmt_previous_month_stat = query_filter.filter(stmt_previous_month_stat)

        current_month_result = await self.session.scalar(stmt) or 0
        previous_month_result = await self.session.scalar(stmt_previous_month_stat) or 0

        return QuantityStatisticSchema(
            quantity=current_month_result,
            previous_month_statistic=previous_month_result,
        )

    async def get_sales_quantity_per_range(
        self,
        time_frame: DateRangeEnum,
        query_filter: SaleFilter,
        user: User,
    ) -> Page[TimeFrameSalesSchema]:
        """
        Get the total quantity of sales per time frame.
        Calculate the sum of the quantity field and group by the time frame.
        If no sales are found, raise a NotFoundError.

        :param user: Current user.
        :param time_frame: Time frame to group the data.
        :param query_filter: Filter object.

        :return: Total quantity of sales per time frame.
        """
        stmt_time_frame = label("time_frame", func.date_trunc(time_frame.value, self.sql_model.sale_date))
        stmt_sum_quantity = label("quantity", func.sum(self.sql_model.quantity))

        stmt = select(stmt_time_frame, stmt_sum_quantity).group_by(stmt_time_frame).order_by(stmt_time_frame)

        stmt = self._generate_geography_query(query_filter, stmt, modify_filter=False)
        stmt = self._generate_user_query(query_filter, user, stmt)
        stmt = self._generate_product_category_query(query_filter, stmt)

        setattr(query_filter, "geography_id__in", None)
        stmt = query_filter.filter(stmt)
        stmt = stmt.subquery()

        date_range_cte = self._generate_date_range_cte(time_frame, query_filter)

        final_stmt = (
            select(date_range_cte.c.time_frame, func.coalesce(stmt.c.quantity, 0).label("quantity"))
            .select_from(date_range_cte)
            .outerjoin(stmt, stmt.c.time_frame == date_range_cte.c.time_frame)
            .order_by(date_range_cte.c.time_frame)
        )

        return await paginate(self.session, final_stmt)

    async def get_average_sales_across_machines(
        self, query_filter: SaleFilter, user: User
    ) -> DecimalQuantityStatisticSchema:
        """
        Get the average quantity of sales for the current period and the previous month.

        :param query_filter: Filter object that contains the filtering parameters for the query.
        :return: A schema containing the average quantity of sales for the current period
                 and the previous month.
        """
        stmt = select(func.avg(self.sql_model.quantity).label("quantity"))

        stmt = self._generate_geography_query(query_filter, stmt, modify_filter=False)
        stmt = self._generate_user_query(query_filter, user, stmt)
        stmt = self._generate_product_category_query(query_filter, stmt)

        setattr(query_filter, "geography_id__in", None)
        stmt = query_filter.filter(stmt)

        stmt_previous_month_stat = select(func.avg(self.sql_model.quantity).label("previous_month_statistic"))
        query_filter = self._generate_previous_month_filter(query_filter)
        stmt_previous_month_stat = self._generate_geography_query(query_filter, stmt_previous_month_stat)
        stmt_previous_month_stat = self._generate_product_category_query(query_filter, stmt_previous_month_stat)

        stmt_previous_month_stat = query_filter.filter(stmt_previous_month_stat)

        current_month_result = await self.session.scalar(stmt) or 0
        previous_month_result = await self.session.scalar(stmt_previous_month_stat) or 0

        return DecimalQuantityStatisticSchema(
            quantity=current_month_result,
            previous_month_statistic=previous_month_result,
        )

    async def get_average_sales_per_range(
        self,
        time_frame: DateRangeEnum,
        query_filter: SaleFilter,
        user: User,
    ) -> Page[DecimalTimeFrameSalesSchema]:
        """
        Get the average quantity of sales per time frame.
        Calculate the average of the quantity field and group by the time frame.
        If no sales are found, raise a NotFoundError.

        :param user: Current user.
        :param time_frame: Time frame to group the data.
        :param query_filter: Filter object.

        :return: Average quantity of sales per time frame.
        """
        stmt_time_frame = label("time_frame", func.date_trunc(time_frame.value, self.sql_model.sale_date))
        stmt_avg_quantity = label("quantity", func.avg(self.sql_model.quantity))

        stmt = select(stmt_time_frame, stmt_avg_quantity).group_by(stmt_time_frame)

        stmt = self._generate_geography_query(query_filter, stmt, modify_filter=False)
        stmt = self._generate_user_query(query_filter, user, stmt)
        stmt = self._generate_product_category_query(query_filter, stmt)

        setattr(query_filter, "geography_id__in", None)
        stmt = query_filter.filter(stmt)
        stmt = stmt.subquery()

        date_range_cte = self._generate_date_range_cte(time_frame, query_filter)

        final_stmt = (
            select(date_range_cte.c.time_frame, func.coalesce(stmt.c.quantity, 0).label("quantity"))
            .select_from(date_range_cte)
            .outerjoin(stmt, stmt.c.time_frame == date_range_cte.c.time_frame)
            .order_by(date_range_cte.c.time_frame)
        )

        return await paginate(self.session, final_stmt)

    async def get_sales_quantity_per_category(
        self, query_filter: SaleFilter, user: User
    ) -> Page[CategoryProductQuantitySchema]:
        """
        Get the sales quantity for each product category.

        :param user: Current user.
        :param query_filter: Filter object.

        :return: A paginated list with each product category's quantity.
        """
        stmt_category_name = label("category_name", ProductCategory.name)
        stmt_category_id = label("category_id", ProductCategory.id)
        stmt_sum_category_quantity = label("quantity", func.sum(self.sql_model.quantity))

        stmt = (
            select(stmt_category_id, stmt_category_name, stmt_sum_category_quantity)
            .join(Product, Product.id == self.sql_model.product_id)
            .join(ProductCategory, ProductCategory.id == Product.product_category_id)
            .group_by(stmt_category_name, stmt_category_id)
            .order_by(stmt_sum_category_quantity.desc())
        )

        stmt = self._generate_geography_query(query_filter, stmt, modify_filter=False)
        stmt = self._generate_user_query(query_filter, user, stmt)

        if query_filter.product_category_id__in:
            stmt = stmt.where(Product.id.in_(query_filter.product_category_id__in or []))

        setattr(query_filter, "geography_id__in", None)
        stmt = query_filter.filter(stmt)

        return await paginate(self.session, stmt)

    async def get_sales_category_quantity(
        self,
        query_filter: SaleFilter,
        user: User,
    ) -> Page[CategoryTimeFrameSalesSchema]:
        """
        Get the sales quantity per day for each product category.

        :param user: Current user.
        :param query_filter: Filter object.

        :return: A paginated list with each product category's sales quantity over time.
        """
        stmt_category_name = label("category_name", ProductCategory.name)
        stmt_category_id = label("category_id", ProductCategory.id)
        stmt_sale_date = label("time_frame", func.date_trunc("day", self.sql_model.sale_date))
        stmt_sum_quantity = label("quantity", func.sum(self.sql_model.quantity))

        subquery = (
            select(stmt_category_id, stmt_category_name, stmt_sale_date, stmt_sum_quantity)
            .join(Product, Product.id == self.sql_model.product_id)
            .join(ProductCategory, ProductCategory.id == Product.product_category_id)
            .group_by(stmt_category_name, stmt_sale_date, stmt_category_id)
            .order_by(stmt_category_name, stmt_sale_date)
        )

        subquery = self._generate_geography_query(query_filter, subquery, modify_filter=False)
        subquery = self._generate_user_query(query_filter, user, subquery)

        if query_filter.product_category_id__in:
            subquery = subquery.where(Product.id.in_(query_filter.product_category_id__in or []))

        setattr(query_filter, "geography_id__in", None)
        subquery = query_filter.filter(subquery).subquery()

        stmt = (
            select(
                func.jsonb_build_object(
                    "category_id",
                    subquery.c.category_id,
                    "category_name",
                    subquery.c.category_name,
                    "sale_range",
                    func.array_agg(
                        func.jsonb_build_object("time_frame", subquery.c.time_frame, "quantity", subquery.c.quantity)
                    ),
                )
            )
            .group_by(subquery.c.category_name, subquery.c.category_id)
            .order_by(subquery.c.category_name)
        )

        return await paginate(self.session, stmt, unique=False)

    async def get_sales_count_per_time_period(
        self,
        time_period: type[DailyTimePeriodEnum],
        query_filter: SaleFilter,
        user: User,
    ) -> list[TimePeriodSalesCountSchema]:
        """
        Get the sales count for each time frame.
        e.g (6 AM - 6 PM, 6 PM - 8 PM, 8 AM - 10 PM, 10 PM - 12 AM, 12 AM - 2 AM, 2 AM - 6 AM).

        :param time_period: Enum object to map sales.
        :param user: Current user.
        :param query_filter: Filter object.

        :return: A list with sales count for each time period.
        """
        time_periods = self._get_time_periods(time_period)

        stmt = select(self.sql_model.sale_time)

        stmt = self._generate_geography_query(query_filter, stmt, modify_filter=False)
        stmt = self._generate_user_query(query_filter, user, stmt)
        stmt = self._generate_product_category_query(query_filter, stmt)

        setattr(query_filter, "geography_id__in", None)
        stmt = query_filter.filter(stmt)

        result = await self.session.execute(stmt)
        sale_times = [row.sale_time for row in result.fetchall()]

        sales_by_period = {period: 0 for period in time_periods.keys()}

        for sale_time in sale_times:
            for period_name, (start, end) in time_periods.items():
                if start <= sale_time <= end:
                    sales_by_period[period_name] += 1
                    break

        return [{"time_period": period, "sales": count} for period, count in sales_by_period.items()]  # type: ignore

    async def get_sales_revenue_per_time_period(
        self,
        time_period: type[TimePeriodEnum],
        query_filter: SaleFilter,
        user: User,
    ) -> list[TimePeriodSalesRevenueSchema]:
        """
        Get the total sales revenue (quantity * price) for each time frame.

        :param time_period: Enum object to map sales.
        :param query_filter: Filter object.
        :param user: Current user.

        :return: A list with sales revenue for each time period.
        """
        time_periods = self._get_time_periods(time_period)

        stmt = select(self.sql_model.sale_time, (self.sql_model.quantity * Product.price).label("revenue")).join(
            Product, Product.id == self.sql_model.product_id
        )

        stmt = self._generate_geography_query(query_filter, stmt, modify_filter=False)
        stmt = self._generate_user_query(query_filter, user, stmt)
        stmt = self._generate_product_category_query(query_filter, stmt)

        setattr(query_filter, "geography_id__in", None)
        stmt = query_filter.filter(stmt)

        result = await self.session.execute(stmt)
        rows = result.fetchall()

        revenue_by_period = {period: 0 for period in time_periods.keys()}

        for row in rows:
            sale_time, revenue = row.sale_time, row.revenue
            for period_name, (start, end) in time_periods.items():
                if start <= sale_time <= end:
                    revenue_by_period[period_name] += revenue
                    break

        return [{"time_period": period, "revenue": total} for period, total in revenue_by_period.items()]  # type: ignore

    async def get_units_sold_per_range(
        self,
        time_frame: DateRangeEnum,
        query_filter: SaleFilter,
        user: User,
    ) -> Page[UnitsTimeFrameSchema]:
        """
        Get the units (quantity * price) sold per each time frame.

        :param time_frame: Time frame to group the data.
        :param query_filter: Filter object.
        :param user: Current user.

        :return: Paginated list of units sold per each time frame.
        """
        stmt_time_frame = label("time_frame", func.date_trunc(time_frame.value, self.sql_model.sale_date))
        stmt_units = label("units", func.sum(self.sql_model.quantity * Product.price))

        sales_subquery = (
            select(stmt_time_frame, stmt_units)
            .join(Product, Product.id == self.sql_model.product_id)
            .group_by(stmt_time_frame)
        )

        sales_subquery = self._generate_geography_query(query_filter, sales_subquery, modify_filter=False)
        sales_subquery = self._generate_user_query(query_filter, user, sales_subquery)

        if query_filter.product_category_id__in:
            sales_subquery = sales_subquery.where(Product.id.in_(query_filter.product_category_id__in or []))

        setattr(query_filter, "geography_id__in", None)
        sales_subquery = query_filter.filter(sales_subquery).subquery()

        date_range_cte = self._generate_date_range_cte(time_frame, query_filter)

        final_stmt = (
            select(date_range_cte.c.time_frame, func.coalesce(sales_subquery.c.units, 0).label("units"))
            .select_from(date_range_cte)
            .outerjoin(sales_subquery, sales_subquery.c.time_frame == date_range_cte.c.time_frame)
            .order_by(date_range_cte.c.time_frame)
        )

        return await paginate(self.session, final_stmt)

    async def get_units_sold_statistic(self, query_filter: SaleFilter, user: User) -> UnitsStatisticSchema:
        """
<<<<<<< HEAD
        Get the filtered units (quantity * price) sold and statistics for the previous month.

        This method calculates the total units sold (quantity * price) for the current month
        and the previous month based on the provided filter.

        :param query_filter: Filter object to apply time range and geographical filters.
        :param user: Current user.
        :return: Units sold statistics, including current month and previous month data.
=======
        Get the filtered units (quantity * price) sold and for previous month statistics.

        :param query_filter: Filter object.
        :param user: Current user.
        :return: Units sold statistic.
>>>>>>> e97bd9b5
        """
        stmt_units = label("units", func.sum(self.sql_model.quantity * Product.price))
        stmt_previous_month_units = label("previous_month_stat", func.sum(self.sql_model.quantity * Product.price))

        stmt = select(stmt_units).join(Product, Product.id == self.sql_model.product_id)
        stmt = self._generate_geography_query(query_filter, stmt, modify_filter=False)
        stmt = self._generate_user_query(query_filter, user, stmt)

        setattr(query_filter, "geography_id__in", None)
<<<<<<< HEAD

        if query_filter.product_category_id__in:
            stmt = stmt.where(Product.id.in_(query_filter.product_category_id__in or []))

=======
>>>>>>> e97bd9b5
        stmt = query_filter.filter(stmt)

        stmt_previous_month_stat = select(stmt_previous_month_units).join(
            Product, Product.id == self.sql_model.product_id
        )
        query_filter = self._generate_previous_month_filter(query_filter)
        stmt_previous_month_stat = self._generate_geography_query(
            query_filter, stmt_previous_month_stat, modify_filter=False
        )
        stmt_previous_month_stat = self._generate_user_query(query_filter, user, stmt_previous_month_stat)

        setattr(query_filter, "geography_id__in", None)
<<<<<<< HEAD

        if query_filter.product_category_id__in:
            stmt_previous_month_stat = stmt_previous_month_stat.where(
                Product.id.in_(query_filter.product_category_id__in or [])
            )

=======
>>>>>>> e97bd9b5
        stmt_previous_month_stat = query_filter.filter(stmt_previous_month_stat)

        current_month_result = await self.session.scalar(stmt) or 0
        previous_month_result = await self.session.scalar(stmt_previous_month_stat) or 0

        return UnitsStatisticSchema(
            units=current_month_result,
            previous_month_statistic=previous_month_result,
        )

    async def get_sales_quantity_per_geography(
        self,
        query_filter: SaleFilter,
        user: User,
    ) -> Page[GeographyDecimalQuantitySchema]:
        """
        Get the total and average sales quantity across geography locations.

        :param query_filter: Filter object.
        :param user: Current user.

        :return: Paginated list of sales quantity across geography locations and geography objects.
        """
        stmt_sum_quantity = label("quantity", func.sum(self.sql_model.quantity))
        stmt_geography_id = label("id", Geography.id)
        stmt_geography_name = label("name", Geography.name)
        stmt_geography_postcode = label("postcode", Geography.postcode)

        stmt = (
            select(
                stmt_sum_quantity,
                func.jsonb_build_object(
                    "id",
                    stmt_geography_id,
                    "name",
                    stmt_geography_name,
                    "postcode",
                    stmt_geography_postcode,
                ).label("geography"),
            )
            .join(Machine, Machine.id == self.sql_model.machine_id)
            .join(Geography, stmt_geography_id == Machine.geography_id)
            .group_by(Geography.id)
            .order_by(Geography.id)
        )

        if query_filter.geography_id__in:
            stmt = stmt.where(Geography.id.in_(query_filter.geography_id__in))
            setattr(query_filter, "geography_id__in", None)

        if not user.is_superuser:
            stmt = stmt.join(MachineUser, MachineUser.machine_id == Machine.id).where(MachineUser.user_id == user.id)

        stmt = self._generate_product_category_query(query_filter, stmt)
        stmt = query_filter.filter(stmt)

        return await paginate(self.session, stmt, unique=False)

    async def get_conversion_rate(self, query_filter: SaleFilter, user: User) -> ConversionRateSchema:
        """
        Get the conversion rate.

        :param query_filter: Filter object.
        :param user: Current user.

        :return: Count of new costumers (created_at >= date_from) and
                 count of returning customers (created_at < date_from).
        """
        stmt_customers_new = label(
            "customers_new",
            func.count(func.distinct(MachineUser.user_id)).filter(MachineUser.created_at >= query_filter.date_from),
        )
        stmt_customers_returning = label(
            "customers_returning",
            func.count(func.distinct(MachineUser.user_id)).filter(MachineUser.created_at < query_filter.date_from),
        )

        stmt = (
            select(stmt_customers_new, stmt_customers_returning)
            .join(Machine, Machine.id == MachineUser.machine_id)
            .join(Sale, Sale.machine_id == Machine.id)
        )

        if query_filter.geography_id__in:
            stmt = stmt.join(Geography, Geography.id == Machine.geography_id).where(
                Geography.id.in_(query_filter.geography_id__in)
            )
            setattr(query_filter, "geography_id__in", None)

        if not user.is_superuser:
            stmt = stmt.where(MachineUser.user_id == user.id)

        stmt = self._generate_product_category_query(query_filter, stmt)
        stmt = query_filter.filter(stmt)

        result = await self.session.execute(stmt)
        row: Row | None = result.one_or_none()

        return ConversionRateSchema(
            customers_new=getattr(row, "customers_new", 0),
            customers_returning=getattr(row, "customers_returning", 0),
        )

    async def get_sales_by_venue_over_time(
        self, query_filter: SaleFilter, user: User
    ) -> Page[VenueSalesQuantitySchema]:
        """
        Get the sales quantity by venue (source system id) over time.

        :param query_filter: Filter object.
        :param user: Current user.

        :return: Paginated list of sales quantity across venue objects.
        """
        stmt_sum_quantity = label("quantity", func.sum(self.sql_model.quantity))
        stmt_source_system = label("venue", self.sql_model.source_system)

        stmt = select(stmt_sum_quantity, stmt_source_system).group_by(stmt_source_system).order_by(stmt_source_system)

        stmt = self._generate_geography_query(query_filter, stmt, modify_filter=False)
        stmt = self._generate_user_query(query_filter, user, stmt)

        setattr(query_filter, "geography_id__in", None)

        stmt = self._generate_product_category_query(query_filter, stmt)
        stmt = query_filter.filter(stmt)

        return await paginate(self.session, stmt)

    async def get_sales_quantity_by_category(
        self, query_filter: SaleFilter, user: User
    ) -> Page[CategoryProductQuantityDateSchema]:
        """
        Get the sales quantity by category.

        :param query_filter: Filter object.
        :param user: Current user.

        :return: Paginated list of sales quantity across category objects.
        """
        stmt_sum_quantity = label("quantity", func.sum(self.sql_model.quantity))
        stmt_category_id = label("category_id", ProductCategory.id)
        stmt_category_name = label("category_name", ProductCategory.name)
        stmt_product_id = label("product_id", Product.id)
        stmt_product_name = label("product_name", Product.name)
        stmt_sale_date = label("sale_date", func.max(self.sql_model.sale_date))

        stmt = (
            select(
                stmt_sum_quantity,
                stmt_category_id,
                stmt_category_name,
                stmt_product_id,
                stmt_product_name,
                stmt_sale_date,
            )
            .join(Product, Product.id == self.sql_model.product_id)
            .join(ProductCategory, ProductCategory.id == Product.product_category_id)
            .group_by(stmt_category_id, stmt_category_name, stmt_product_id, stmt_product_name)
            .order_by(desc(stmt_sale_date))
        )

        stmt = self._generate_geography_query(query_filter, stmt, modify_filter=False)
        stmt = self._generate_user_query(query_filter, user, stmt)

        setattr(query_filter, "geography_id__in", None)

        if query_filter.product_category_id__in:
            stmt = stmt.where(Product.id.in_(query_filter.product_category_id__in or []))

        stmt = query_filter.filter(stmt)

        return await paginate(self.session, stmt)

    async def export(self, query_filter: ExportSaleFilter, user: User | UserScheduleSchema) -> list[Sale]:
        """
        Export sales data. This method is used to export sales data in different formats.
        It returns a list of sales objects based on the filter.

        :param query_filter: Filter object.
        :param user: Current User.

        :return: List of sales objects.
        """
        stmt = (
            select(
                label("Sale ID", self.sql_model.id),
                label("Venue name", self.sql_model.source_system),
                label("Geography", Geography.name),
                label("Product sold", Product.name),
                label("Product ID", self.sql_model.product_id),
                label("Machine ID", self.sql_model.machine_id),
                label("Machine Name", Machine.name),
                label("Date", self.sql_model.sale_date),
                label("Time", self.sql_model.sale_time),
            )
            .join(Product, Product.id == self.sql_model.product_id)
            .join(Machine, Machine.id == self.sql_model.machine_id)
            .join(Geography, Geography.id == Machine.geography_id)
            .order_by(self.sql_model.sale_date)
        )

        if not user.is_superuser:
            stmt = stmt.join(MachineUser, MachineUser.machine_id == Machine.id).where(MachineUser.user_id == user.id)

        if query_filter.geography_id__in:
            stmt = stmt.where(Geography.id.in_(query_filter.geography_id__in or []))
            setattr(query_filter, "geography_id__in", None)

        stmt = query_filter.filter(stmt)

        return (await self.session.execute(stmt)).mappings().all()  # type: ignore

    async def get_average_products_count_per_geography(
        self, query_filter: SaleFilter, user: User
    ) -> Page[ProductsCountGeographySchema]:
        """
        Get the average count of products purchased per geography.

        :param query_filter: Filter object.
        :param user: Current user.

        :return: Paginated list with average count of products purchased per each geography location.
        """
        stmt_products_count = label("products", func.count(Product.id))
        stmt_geography_object = func.jsonb_build_object(
            "id",
            Geography.id,
            "name",
            Geography.name,
            "postcode",
            Geography.postcode,
        ).label("geography")

        stmt = (
            select(stmt_products_count, stmt_geography_object)
            .join(Product, Product.id == self.sql_model.product_id)
            .join(Machine, Machine.id == self.sql_model.machine_id)
            .join(Geography, Geography.id == Machine.geography_id)
            .select_from(self.sql_model)
            .group_by(Geography.id)
            .order_by(Geography.id)
        )

        if query_filter.geography_id__in:
            stmt = stmt.where(Geography.id.in_(query_filter.geography_id__in))
            setattr(query_filter, "geography_id__in", None)

        if not user.is_superuser:
            stmt = stmt.join(MachineUser, MachineUser.machine_id == Machine.id).where(MachineUser.user_id == user.id)

        stmt = stmt.subquery()

        final_stmt = (
            select(func.avg(stmt.c.products).label("products"), stmt.c.geography.label("geography"))
            .select_from(stmt)
            .group_by(stmt.c.geography)
        )

        final_stmt = query_filter.filter(final_stmt)

        return await paginate(self.session, final_stmt, unique=False)<|MERGE_RESOLUTION|>--- conflicted
+++ resolved
@@ -214,9 +214,11 @@
 
     async def get_sales_quantity_by_product(self, query_filter: SaleFilter, user: User) -> QuantityStatisticSchema:
         """
-        Get the total quantity of sales by product for the current period and the previous month.
+        Get the total quantity of sales by product|s.
+        Calculate the sum of the quantity field. If no sales are found, raise a NotFoundError.
 
         :param query_filter: Filter object that contains the filtering parameters for the query.
+        :param user: Current user.
         :return: A schema containing the total quantity of sales for the current period
                  and the previous month.
         """
@@ -295,6 +297,7 @@
         Get the average quantity of sales for the current period and the previous month.
 
         :param query_filter: Filter object that contains the filtering parameters for the query.
+        :param user: Current user.
         :return: A schema containing the average quantity of sales for the current period
                  and the previous month.
         """
@@ -579,7 +582,6 @@
 
     async def get_units_sold_statistic(self, query_filter: SaleFilter, user: User) -> UnitsStatisticSchema:
         """
-<<<<<<< HEAD
         Get the filtered units (quantity * price) sold and statistics for the previous month.
 
         This method calculates the total units sold (quantity * price) for the current month
@@ -588,13 +590,6 @@
         :param query_filter: Filter object to apply time range and geographical filters.
         :param user: Current user.
         :return: Units sold statistics, including current month and previous month data.
-=======
-        Get the filtered units (quantity * price) sold and for previous month statistics.
-
-        :param query_filter: Filter object.
-        :param user: Current user.
-        :return: Units sold statistic.
->>>>>>> e97bd9b5
         """
         stmt_units = label("units", func.sum(self.sql_model.quantity * Product.price))
         stmt_previous_month_units = label("previous_month_stat", func.sum(self.sql_model.quantity * Product.price))
@@ -604,13 +599,10 @@
         stmt = self._generate_user_query(query_filter, user, stmt)
 
         setattr(query_filter, "geography_id__in", None)
-<<<<<<< HEAD
 
         if query_filter.product_category_id__in:
             stmt = stmt.where(Product.id.in_(query_filter.product_category_id__in or []))
 
-=======
->>>>>>> e97bd9b5
         stmt = query_filter.filter(stmt)
 
         stmt_previous_month_stat = select(stmt_previous_month_units).join(
@@ -623,15 +615,12 @@
         stmt_previous_month_stat = self._generate_user_query(query_filter, user, stmt_previous_month_stat)
 
         setattr(query_filter, "geography_id__in", None)
-<<<<<<< HEAD
 
         if query_filter.product_category_id__in:
             stmt_previous_month_stat = stmt_previous_month_stat.where(
                 Product.id.in_(query_filter.product_category_id__in or [])
             )
 
-=======
->>>>>>> e97bd9b5
         stmt_previous_month_stat = query_filter.filter(stmt_previous_month_stat)
 
         current_month_result = await self.session.scalar(stmt) or 0
