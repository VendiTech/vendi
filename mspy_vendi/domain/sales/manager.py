--- conflicted
+++ resolved
@@ -592,18 +592,14 @@
         stmt_previous_month_units = label("previous_month_stat", func.sum(self.sql_model.quantity * Product.price))
 
         stmt = select(stmt_units).join(Product, Product.id == self.sql_model.product_id)
-<<<<<<< HEAD
-        stmt = self._generate_geography_query(query_filter, stmt)
+        stmt = self._generate_geography_query(query_filter, stmt, modify_filter=False)
+        stmt = self._generate_user_query(query_filter, user, stmt)
+
+        setattr(query_filter, "geography_id__in", None)
 
         if query_filter.product_category_id__in:
             stmt = stmt.where(Product.id.in_(query_filter.product_category_id__in or []))
 
-=======
-        stmt = self._generate_geography_query(query_filter, stmt, modify_filter=False)
-        stmt = self._generate_user_query(query_filter, user, stmt)
-
-        setattr(query_filter, "geography_id__in", None)
->>>>>>> 3863e39c
         stmt = query_filter.filter(stmt)
 
         stmt_previous_month_stat = select(stmt_previous_month_units).join(
