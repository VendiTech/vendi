--- conflicted
+++ resolved
@@ -1,4 +1,4 @@
-<<<<<<< HEAD
+import datetime
 import io
 
 import pandas as pd
@@ -6,10 +6,6 @@
 
 from mspy_vendi.core.constants import DEFAULT_EXPORT_TYPES
 from mspy_vendi.core.enums import ExportTypeEnum
-=======
-import datetime
-
->>>>>>> fca368bb
 from mspy_vendi.core.enums.date_range import DateRangeEnum
 from mspy_vendi.core.pagination import Page
 from mspy_vendi.core.service import CRUDService
@@ -78,7 +74,6 @@
     async def get_conversion_rate(self, query_filter: SaleFilter) -> ConversionRateSchema:
         return await self.manager.get_conversion_rate(query_filter)
 
-<<<<<<< HEAD
     async def export_sales(self, query_filter: ExportSaleFilter, export_type: ExportTypeEnum) -> StreamingResponse:
         sale_data: list[dict] = await self.manager.export_sales(query_filter)
 
@@ -102,8 +97,7 @@
             },
             media_type=file_content_type,
         )
-=======
+
     async def get_daily_sales_count_per_time_period(self, query_filter: SaleFilter) -> list[TimePeriodSalesCountSchema]:
         query_filter.date_from = query_filter.date_to = datetime.datetime.now()
-        return await self.manager.get_sales_count_per_time_period(DailyTimePeriodEnum, query_filter)
->>>>>>> fca368bb
+        return await self.manager.get_sales_count_per_time_period(DailyTimePeriodEnum, query_filter)