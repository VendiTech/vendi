from typing import Annotated

from fastapi import APIRouter, Depends, status
from fastapi.responses import ORJSONResponse, Response, StreamingResponse
from fastapi_filter import FilterDepends

from mspy_vendi.core.api import CRUDApi, basic_endpoints, basic_permissions
from mspy_vendi.core.enums import ApiTagEnum, ExportTypeEnum
from mspy_vendi.core.enums.date_range import DateRangeEnum, ScheduleEnum
from mspy_vendi.core.pagination import Page
from mspy_vendi.deps import get_db_session
from mspy_vendi.domain.auth import get_current_user
from mspy_vendi.domain.sales.filter import ExportSaleFilter, GeographyFilter, SaleFilter
from mspy_vendi.domain.sales.schemas import (
    BaseQuantitySchema,
    CategoryProductQuantitySchema,
    CategoryTimeFrameSalesSchema,
    ConversionRateSchema,
    DecimalQuantitySchema,
    DecimalTimeFrameSalesSchema,
    GeographyDecimalQuantitySchema,
    SaleCreateSchema,
    SaleDetailSchema,
    TimeFrameSalesSchema,
    TimePeriodSalesCountSchema,
    TimePeriodSalesRevenueSchema,
    UnitsTimeFrameSchema,
    VenueSalesQuantitySchema,
)
from mspy_vendi.domain.sales.service import SaleService
from mspy_vendi.domain.user.models import User
from mspy_vendi.domain.user.services import UserService

router = APIRouter(prefix="/sale", default_response_class=ORJSONResponse, tags=[ApiTagEnum.SALES])


@router.get("/quantity-by-products", response_model=BaseQuantitySchema)
async def get__quantity_by_product(
    query_filter: Annotated[SaleFilter, FilterDepends(SaleFilter)],
    sale_service: Annotated[SaleService, Depends()],
) -> BaseQuantitySchema:
    return await sale_service.get_sales_quantity_by_product(query_filter)


@router.get("/quantity-per-range", response_model=Page[TimeFrameSalesSchema])
async def get__sales_per_range(
    time_frame: DateRangeEnum,
    query_filter: Annotated[SaleFilter, FilterDepends(SaleFilter)],
    sale_service: Annotated[SaleService, Depends()],
) -> Page[TimeFrameSalesSchema]:
    return await sale_service.get_sales_quantity_per_range(time_frame, query_filter)


@router.get("/average-sales", response_model=DecimalQuantitySchema)
async def get__average_sales_across_machines(
    query_filter: Annotated[SaleFilter, FilterDepends(SaleFilter)],
    sale_service: Annotated[SaleService, Depends()],
) -> DecimalQuantitySchema:
    return await sale_service.get_average_sales_across_machines(query_filter)


@router.get("/average-sales-per-range", response_model=Page[DecimalTimeFrameSalesSchema])
async def get__average_sales_per_range(
    time_frame: DateRangeEnum,
    query_filter: Annotated[SaleFilter, FilterDepends(SaleFilter)],
    sale_service: Annotated[SaleService, Depends()],
) -> Page[DecimalTimeFrameSalesSchema]:
    return await sale_service.get_average_sales_per_range(time_frame, query_filter)


@router.get("/quantity-per-product", response_model=Page[CategoryProductQuantitySchema])
async def get__quantity_per_product(
    query_filter: Annotated[SaleFilter, FilterDepends(SaleFilter)],
    sale_service: Annotated[SaleService, Depends()],
) -> Page[CategoryProductQuantitySchema]:
    return await sale_service.get_sales_quantity_per_category(query_filter)


@router.get("/quantity-per-product-over-time", response_model=Page[CategoryTimeFrameSalesSchema])
async def get__quantity_per_product_over_time(
    query_filter: Annotated[SaleFilter, FilterDepends(SaleFilter)],
    sale_service: Annotated[SaleService, Depends()],
) -> Page[CategoryTimeFrameSalesSchema]:
    return await sale_service.get_sales_category_quantity_per_time_frame(query_filter)


@router.get("/sales-revenue-per-time-period", response_model=list[TimePeriodSalesRevenueSchema])
async def get__sales_revenue_per_time_period(
    query_filter: Annotated[SaleFilter, FilterDepends(SaleFilter)],
    sale_service: Annotated[SaleService, Depends()],
) -> list[TimePeriodSalesRevenueSchema]:
    return await sale_service.get_sales_revenue_per_time_period(query_filter)


@router.get("/units-sold", response_model=Page[UnitsTimeFrameSchema])
async def get__units_sold(
    query_filter: Annotated[SaleFilter, FilterDepends(SaleFilter)],
    sale_service: Annotated[SaleService, Depends()],
) -> Page[UnitsTimeFrameSchema]:
    return await sale_service.get_units_sold(query_filter)


@router.get("/quantity-per-geography", response_model=Page[GeographyDecimalQuantitySchema])
async def get__quantity_per_geography(
    query_filter: Annotated[SaleFilter, FilterDepends(SaleFilter)],
    sale_service: Annotated[SaleService, Depends()],
) -> Page[GeographyDecimalQuantitySchema]:
    return await sale_service.get_sales_quantity_per_geography(query_filter)


@router.get("/conversion-rate", response_model=ConversionRateSchema)
async def get__conversion_rate(
    query_filter: Annotated[SaleFilter, FilterDepends(SaleFilter)],
    sale_service: Annotated[SaleService, Depends()],
) -> ConversionRateSchema:
    return await sale_service.get_conversion_rate(query_filter)


@router.get("/frequency-of-sales", response_model=list[TimePeriodSalesCountSchema])
async def get__frequency_of_sales(
    query_filter: Annotated[SaleFilter, FilterDepends(SaleFilter)],
    sale_service: Annotated[SaleService, Depends()],
) -> list[TimePeriodSalesCountSchema]:
    return await sale_service.get_daily_sales_count_per_time_period(query_filter)


<<<<<<< HEAD
@router.post("/export", response_class=StreamingResponse)
async def post__export_sales(
    export_type: ExportTypeEnum,
    query_filter: Annotated[ExportSaleFilter, FilterDepends(ExportSaleFilter)],
    sale_service: Annotated[SaleService, Depends()],
    # user: Annotated[User, Depends(get_current_user())],
) -> StreamingResponse:
    return await sale_service.export_sales(query_filter=query_filter, export_type=export_type)


@router.post("/schedule", response_class=StreamingResponse)
async def post__schedule_sales(
    export_type: ExportTypeEnum,
    schedule: ScheduleEnum,
    query_filter: Annotated[GeographyFilter, FilterDepends(GeographyFilter)],
    user_service: Annotated[UserService, Depends()],
    user: Annotated[User, Depends(get_current_user())],
) -> Response:
    await user_service.schedule_sale_export(
        user=user, export_type=export_type, query_filter=query_filter, schedule=schedule
    )

    return Response(status_code=status.HTTP_202_ACCEPTED)
=======
@router.get("/sales-quantity-by-venue", response_model=Page[VenueSalesQuantitySchema])
async def get__sales_quantity_by_venue(
    query_filter: Annotated[SaleFilter, FilterDepends(SaleFilter)],
    sale_service: Annotated[SaleService, Depends()],
) -> Page[VenueSalesQuantitySchema]:
    return await sale_service.get_sales_by_venue_over_time(query_filter)
>>>>>>> adb24a4a


class SaleAPI(CRUDApi):
    service = SaleService
    schema = SaleDetailSchema
    create_schema = SaleCreateSchema
    current_user_mapping = basic_permissions
    endpoints = basic_endpoints
    get_db_session = Depends(get_db_session)
    pagination_schema = Page
    api_tags = (ApiTagEnum.SALES,)


SaleAPI(router)<|MERGE_RESOLUTION|>--- conflicted
+++ resolved
@@ -124,7 +124,6 @@
     return await sale_service.get_daily_sales_count_per_time_period(query_filter)
 
 
-<<<<<<< HEAD
 @router.post("/export", response_class=StreamingResponse)
 async def post__export_sales(
     export_type: ExportTypeEnum,
@@ -148,14 +147,14 @@
     )
 
     return Response(status_code=status.HTTP_202_ACCEPTED)
-=======
+
+
 @router.get("/sales-quantity-by-venue", response_model=Page[VenueSalesQuantitySchema])
 async def get__sales_quantity_by_venue(
     query_filter: Annotated[SaleFilter, FilterDepends(SaleFilter)],
     sale_service: Annotated[SaleService, Depends()],
 ) -> Page[VenueSalesQuantitySchema]:
     return await sale_service.get_sales_by_venue_over_time(query_filter)
->>>>>>> adb24a4a
 
 
 class SaleAPI(CRUDApi):
