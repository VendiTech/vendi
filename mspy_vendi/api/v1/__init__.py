--- conflicted
+++ resolved
@@ -2,21 +2,13 @@
 from fastapi.responses import ORJSONResponse
 from fastapi.security import APIKeyHeader
 
-<<<<<<< HEAD
-from mspy_vendi.api.v1 import user
+from mspy_vendi.api.v1 import geography, impression, machine, sale, user
 from mspy_vendi.config import config
-=======
-from mspy_vendi.api.v1 import geography, impression, machine, sale, user
->>>>>>> 70be709e
 
 router_v1 = APIRouter(
     prefix="/v1",
     default_response_class=ORJSONResponse,
-<<<<<<< HEAD
     dependencies=[Depends(APIKeyHeader(name=config.auth_cookie_name, auto_error=False))],
-=======
-    dependencies=[Depends(HTTPBearer(auto_error=False))],
->>>>>>> 70be709e
 )
 
 router_v1.include_router(user.router)
